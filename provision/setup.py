--- conflicted
+++ resolved
@@ -2,11 +2,7 @@
 
 setup(
     name='acc_provision',
-<<<<<<< HEAD
-    version='1.0.2',
-=======
-    version='1.0.6',
->>>>>>> a2667f53
+    version='1.1.0',
     description='Tool to provision ACI for ACI Containers Controller',
     author="Cisco Systems, Inc.",
     author_email="apicapi@noironetworks.com",
