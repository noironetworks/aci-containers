from __future__ import print_function

import json
import sys

import requests

requests.packages.urllib3.disable_warnings()
apic_debug = False


def err(msg):
    print("ERR:  " + msg, file=sys.stderr)


def warn(msg):
    print("WARN: " + msg, file=sys.stderr)


def dbg(msg):
    if apic_debug:
        print("DBG:  " + msg, file=sys.stderr)


def yesno(flag):
    if flag:
        return "yes"
    return "no"


class Apic(object):
    def __init__(self, addr, username, password,
                 ssl=True, verify=False, debug=False):
        global apic_debug
        apic_debug = debug
        self.addr = addr
        self.ssl = ssl
        self.username = username
        self.password = password
        self.cookies = None
        self.verify = verify
        self.debug = debug
        self.login()

    def url(self, path):
        if self.ssl:
            return 'https://%s%s' % (self.addr, path)
        return 'http://%s%s' % (self.addr, path)

    def get(self, path, data=None):
        args = dict(data=data, cookies=self.cookies, verify=self.verify)
        return requests.get(self.url(path), **args)

    def post(self, path, data):
        args = dict(data=data, cookies=self.cookies, verify=self.verify)
        return requests.post(self.url(path), **args)

    def delete(self, path, data=None):
        args = dict(data=data, cookies=self.cookies, verify=self.verify)
        return requests.delete(self.url(path), **args)

    def login(self):
        data = '{"aaaUser":{"attributes":{"name": "%s", "pwd": "%s"}}}' % \
            (self.username, self.password)
        path = '/api/aaaLogin.json'
        req = requests.post(self.url(path), data=data, verify=False)
        if req.status_code == 200:
            resp = json.loads(req.text)
            token = resp["imdata"][0]["aaaLogin"]["attributes"]["token"]
            self.cookies = {'APIC-Cookie': token}
        return req

    def check_resp(self, resp):
        respj = json.loads(resp.text)
        if len(respj["imdata"]) > 0:
            ret = respj["imdata"][0]
            if "error" in ret:
                raise Exception("APIC REST Error: %s" % ret["error"])
        return resp

    def get_path(self, path, multi=False):
        ret = None
        try:
            resp = self.get(path)
            self.check_resp(resp)
            respj = json.loads(resp.text)
            if len(respj["imdata"]) > 0:
                if multi:
                    ret = respj["imdata"]
                else:
                    ret = respj["imdata"][0]
        except Exception as e:
            err("Error in getting %s: %s: " % (path, str(e)))
        return ret

    def get_infravlan(self):
        infra_vlan = None
        path = '/api/node/mo/uni/infra/attentp-default/provacc' + \
               '/rsfuncToEpg-[uni/tn-infra/ap-access/epg-default].json'
        data = self.get_path(path)
        if data:
            encap = data["infraRsFuncToEpg"]["attributes"]["encap"]
            infra_vlan = int(encap.split("-")[1])
        return infra_vlan

    def get_aep(self, aep_name):
        path = '/api/mo/uni/infra/attentp-%s.json' % aep_name
        return self.get_path(path)

    def get_vrf(self, tenant, name):
        path = '/api/mo/uni/tn-%s/ctx-%s.json' % (tenant, name)
        return self.get_path(path)

    def get_l3out(self, tenant, name):
        path = '/api/mo/uni/tn-%s/out-%s.json' % (tenant, name)
        return self.get_path(path)

    def get_user(self, name):
        path = "/api/node/mo/uni/userext/user-%s.json" % name
        return self.get_path(path)

    def provision(self, data, sync_login):
        ignore_list = []
        if self.get_user(sync_login):
            warn("User already exists (%s), recreating user" % sync_login)
            user_path = "/api/node/mo/uni/userext/user-%s.json" % sync_login
            resp = self.delete(user_path)
            dbg("%s: %s" % (user_path, resp.text))

        for path, config in data:
            try:
                if path in ignore_list:
                    continue
                if config is not None:
                    resp = self.post(path, config)
                    self.check_resp(resp)
                    dbg("%s: %s" % (path, resp.text))
            except Exception as e:
                # log it, otherwise ignore it
                err("Error in provisioning %s: %s" % (path, str(e)))

    def unprovision(self, data, system_id, tenant):
        for path, config in data:
            try:
                if path.split("/")[-1].startswith("instP-"):
                    continue
                if path not in [
                        "/api/mo/uni/infra.json",
                        "/api/mo/uni/tn-common.json",
                ]:
                    resp = self.delete(path)
                    self.check_resp(resp)
                    dbg("%s: %s" % (path, resp.text))
            except Exception as e:
                # log it, otherwise ignore it
                err("Error in un-provisioning %s: %s" % (path, str(e)))

        # Finally clean any stray resources in common
        self.clean_tagged_resources(system_id, tenant)

    def valid_tagged_resource(self, tag, system_id, tenant):
        ret = False
        prefix = "%s-" % system_id
        if tag.startswith(prefix):
            tagid = tag[len(prefix):]
            if len(tagid) == 32:
                try:
                    int(tagid, base=16)
                    ret = True
                except:
                    ret = False
        return ret

    def clean_tagged_resources(self, system_id, tenant):
        tags = {}
        tags_path = "/api/node/mo/uni/tn-%s.json" % (tenant,)
        tags_path += "?query-target=subtree&target-subtree-class=tagInst"
        tags_list = self.get_path(tags_path, multi=True)
        for tag_mo in tags_list:
            tag_name = tag_mo["tagInst"]["attributes"]["name"]
            if self.valid_tagged_resource(tag_name, system_id, tenant):
                tags[tag_name] = True
                dbg("Deleting tag: %s" % tag_name)
            else:
                dbg("Ignoring tag: %s" % tag_name)

        mos = {}
        for tag in tags.keys():
            dbg("Objcts selected for tag: %s" % tag)
            mo_path = "/api/tag/%s.json" % tag
            mo_list = self.get_path(mo_path, multi=True)
            for mo_dict in mo_list:
                for mo_key in mo_dict.keys():
                    mo = mo_dict[mo_key]
                    mo_dn = mo["attributes"]["dn"]
                    mos[mo_dn] = True
                    dbg("    - %s" % mo_dn)

        for mo_dn in sorted(mos.keys(), reverse=True):
            mo_path = "/api/node/mo/%s.json" % mo_dn
            dbg("Deleting object: %s" % mo_dn)
            self.delete(mo_path)


class ApicKubeConfig(object):
    def __init__(self, config):
        self.config = config

    @staticmethod
    def save_config(config, outfilep):
        for path, data in config:
            print(path, file=outfilep)
            print(data, file=outfilep)

    def get_config(self):
        def update(data, x):
            if x:
                data.append(
                    (x[0], json.dumps(x[1], sort_keys=True, indent=4)))
                for path in x[2:]:
                    data.append((path, None))

        data = []
        update(data, self.pdom_pool())
        update(data, self.vdom_pool())
        update(data, self.mcast_pool())
        update(data, self.phys_dom())
        update(data, self.kube_dom())
        update(data, self.associate_aep())
        update(data, self.opflex_cert())

        update(data, self.common_tn())
        update(data, self.kube_tn())
        for l3out_instp in self.config["aci_config"]["l3out"]["external_networks"]:
            update(data, self.l3out_contract(l3out_instp))

        update(data, self.kube_user())
        update(data, self.kube_cert())
        return data

    def pdom_pool(self):
        pool_name = self.config["aci_config"]["physical_domain"]["vlan_pool"]
        kubeapi_vlan = self.config["net_config"]["kubeapi_vlan"]
        service_vlan = self.config["net_config"]["service_vlan"]

        path = "/api/mo/uni/infra/vlanns-[%s]-static.json" % pool_name
        data = {
            "fvnsVlanInstP": {
                "attributes": {
                    "name": pool_name,
                    "allocMode": "static"
                },
                "children": [
                    {
                        "fvnsEncapBlk": {
                            "attributes": {
                                "allocMode": "static",
                                "from": "vlan-%s" % kubeapi_vlan,
                                "to": "vlan-%s" % kubeapi_vlan
                            }
                        }
                    },
                    {
                        "fvnsEncapBlk": {
                            "attributes": {
                                "allocMode": "static",
                                "from": "vlan-%s" % service_vlan,
                                "to": "vlan-%s" % service_vlan
                            }
                        }
                    }
                ]
            }
        }
        return path, data

    def vdom_pool(self):
        encap_type = self.config["aci_config"]["vmm_domain"]["encap_type"]
        vpool_name = self.config["aci_config"]["vmm_domain"]["vlan_pool"]
        vlan_range = self.config["aci_config"]["vmm_domain"]["vlan_range"]

        if encap_type != "vlan":
            return None

        path = "/api/mo/uni/infra/vlanns-[%s]-dynamic.json" % vpool_name
        data = {
            "fvnsVlanInstP": {
                "attributes": {
                    "name": vpool_name,
                    "allocMode": "dynamic"
                },
                "children": [
                    {
                        "fvnsEncapBlk": {
                            "attributes": {
                                "allocMode": "dynamic",
                                "from": "vlan-%s" % vlan_range["start"],
                                "to": "vlan-%s" % vlan_range["end"],
                            }
                        }
                    },
                ]
            }
        }
        return path, data

    def mcast_pool(self):
        mpool_name = self.config["aci_config"]["vmm_domain"]["mcast_pool"]
        mcast_start = self.config["aci_config"]["vmm_domain"]["mcast_range"]["start"]
        mcast_end = self.config["aci_config"]["vmm_domain"]["mcast_range"]["end"]

        path = "/api/mo/uni/infra/maddrns-%s.json" % mpool_name
        data = {
            "fvnsMcastAddrInstP": {
                "attributes": {
                    "name": mpool_name,
                    "dn": "uni/infra/maddrns-%s" % mpool_name
                },
                "children": [
                    {
                        "fvnsMcastAddrBlk": {
                            "attributes": {
                                "from": mcast_start,
                                "to": mcast_end
                            }
                        }
                    }
                ]
            }
        }
        return path, data

    def phys_dom(self):
        phys_name = self.config["aci_config"]["physical_domain"]["domain"]
        pool_name = self.config["aci_config"]["physical_domain"]["vlan_pool"]

        path = "/api/mo/uni/phys-%s.json" % phys_name
        data = {
            "physDomP": {
                "attributes": {
                    "dn": "uni/phys-%s" % phys_name,
                    "name": phys_name
                },
                "children": [
                    {
                        "infraRsVlanNs": {
                            "attributes": {
                                "tDn": "uni/infra/vlanns-[%s]-static" % pool_name
                            },
                        }
                    }
                ]
            }
        }
        return path, data

    def kube_dom(self):
        vmm_name = self.config["aci_config"]["vmm_domain"]["domain"]
        encap_type = self.config["aci_config"]["vmm_domain"]["encap_type"]
        mcast_fabric = self.config["aci_config"]["vmm_domain"]["mcast_fabric"]
        mpool_name = self.config["aci_config"]["vmm_domain"]["mcast_pool"]
        vpool_name = self.config["aci_config"]["vmm_domain"]["vlan_pool"]
        kube_controller = self.config["kube_config"]["controller"]

        path = "/api/mo/uni/vmmp-Kubernetes/dom-%s.json" % vmm_name
        data = {
            "vmmDomP": {
                "attributes": {
                    "name": vmm_name,
                    "mode": "k8s",
                    "enfPref": "sw",
                    "encapMode": encap_type,
                    "prefEncapMode": encap_type,
                    "mcastAddr": mcast_fabric,
                },
                "children": [
                    {
                        "vmmCtrlrP": {
                            "attributes": {
                                "name": vmm_name,
                                "mode": "k8s",
                                "scope": "kubernetes",
                                "hostOrIp": kube_controller,
                            },
                        }
                    },
                    {
                        "vmmRsDomMcastAddrNs": {
                            "attributes": {
                                "tDn": "uni/infra/maddrns-%s" % mpool_name
                            }
                        }
                    }
                ]
            }
        }
        if encap_type == "vlan":
            vlan_pool_data = {
                "infraRsVlanNs": {
                    "attributes": {
                        "tDn": "uni/infra/vlanns-[%s]-dynamic" % vpool_name
                    }
                }
            }
            data["vmmDomP"]["children"].append(vlan_pool_data)
        return path, data

    def associate_aep(self):
        aep_name = self.config["aci_config"]["aep"]
        phys_name = self.config["aci_config"]["physical_domain"]["domain"]
        vmm_name = self.config["aci_config"]["vmm_domain"]["domain"]
        infra_vlan = self.config["net_config"]["infra_vlan"]
        tn_name = self.config["aci_config"]["cluster_tenant"]
        kubeapi_vlan = self.config["net_config"]["kubeapi_vlan"]

        path = "/api/mo/uni/infra.json"
        data = {
            "infraAttEntityP": {
                "attributes": {
                    "name": aep_name,
                },
                "children": [
                    {
                        "infraRsDomP": {
                            "attributes": {
                                "tDn": "uni/vmmp-Kubernetes/dom-%s" % vmm_name
                            }
                        }
                    },
                    {
                        "infraRsDomP": {
                            "attributes": {
                                "tDn": "uni/phys-%s" % phys_name
                            }
                        }
                    },
                    {
                        "infraProvAcc": {
                            "attributes": {
                                "name": "provacc",
                            },
                            "children": [
                                {
                                    "infraRsFuncToEpg": {
                                        "attributes": {
                                            "encap": "vlan-%s" % str(infra_vlan),
                                            "mode": "regular",
                                            "tDn": "uni/tn-infra/ap-access/epg-default"
                                        }
                                    }
                                },
                                {
                                    "dhcpInfraProvP": {
                                        "attributes": {
                                            "mode": "controller",
                                        }
                                    }
                                }
                            ]
                        }
                    },
                    {
                        "infraGeneric": {
                            "attributes": {
                                "name": "default",
                            },
                            "children": [
                                {
                                    "infraRsFuncToEpg": {
                                        "attributes": {
                                            "tDn": "uni/tn-%s/ap-kubernetes/epg-kube-nodes" % (tn_name,),
                                            "encap": "vlan-%s" % (kubeapi_vlan,),
                                        }
                                    }
                                }
                            ]
                        }
                    }
                ]
            }
        }

        base = '/api/mo/uni/infra/attentp-%s' % aep_name
        rsvmm = base + '/rsdomP-[uni/vmmp-Kubernetes/dom-%s].json' % vmm_name
        rsphy = base + '/rsdomP-[uni/phys-%s].json' % phys_name
        rsfun = base + '/gen-default.json'
        return path, data, rsvmm, rsphy, rsfun

    def opflex_cert(self):
        client_cert = self.config["aci_config"]["client_cert"]
        client_ssl = self.config["aci_config"]["client_ssl"]

        path = "/api/mo/uni/infra.json"
        data = {
            "infraSetPol": {
                "attributes": {
                    "opflexpAuthenticateClients": yesno(client_cert),
                    "opflexpUseSsl": yesno(client_ssl),
                },
            },
        }
        return path, data

    def common_tn(self):
        system_id = self.config["aci_config"]["system_id"]

        path = "/api/mo/uni/tn-common.json"
        data = {
            "fvTenant": {
                "attributes": {
                    "name": "common",
                    "dn": "uni/tn-common",
                },
                "children": [
                    {
                        "vzFilter": {
                            "attributes": {
                                "name": "allow-all-filter"
                            },
                            "children": [
                                {
                                    "vzEntry": {
                                        "attributes": {
                                            "name": "allow-all"
                                        }
                                    }
                                }
                            ]
                        }
                    },
                    {
                        "vzBrCP": {
                            "attributes": {
                                "name": "%s-l3out-allow-all" % system_id
                            },
                            "children": [
                                {
                                    "vzSubj": {
                                        "attributes": {
                                            "name": "allow-all-subj",
                                            "consMatchT": "AtleastOne",
                                            "provMatchT": "AtleastOne"
                                        },
                                        "children": [
                                            {
                                                "vzRsSubjFiltAtt": {
                                                    "attributes": {
                                                        "tnVzFilterName": "allow-all-filter"
                                                    }
                                                }
                                            }
                                        ]
                                    }
                                }
                            ]
                        }
                    },
                ]
            }
        }

        brc = '/api/mo/uni/tn-common/brc-%s-l3out-allow-all.json' % system_id
        return path, data, brc

    def l3out_contract(self, l3out_instp):
        system_id = self.config["aci_config"]["system_id"]
        l3out = self.config["aci_config"]["l3out"]["name"]
        l3out_rsprov_name = "%s-l3out-allow-all" % system_id

        pathc = (l3out, l3out_instp)
        path = "/api/mo/uni/tn-common/out-%s/instP-%s.json" % pathc
        data = {
            "fvRsProv": {
                "attributes": {
                    "matchT": "AtleastOne",
                    "tnVzBrCPName": l3out_rsprov_name
                }
            }
        }

        rsprovc = (l3out, l3out_instp, l3out_rsprov_name)
        rsprov = "/api/mo/uni/tn-common/out-%s/instP-%s/rsprov-%s.json" % rsprovc
        return path, data, rsprov

    def kube_user(self):
        name = self.config["aci_config"]["sync_login"]["username"]
        password = self.config["aci_config"]["sync_login"]["password"]

        path = "/api/node/mo/uni/userext/user-%s.json" % name
        data = {
            "aaaUser": {
                "attributes": {
                    "name": name,
                    "accountStatus": "active",
                },
                "children": [
                    {
                        "aaaUserDomain": {
                            "attributes": {
                                "name": "all",
                            },
                            "children": [
                                {
                                    "aaaUserRole": {
                                        "attributes": {
                                            "name": "admin",
                                            "privType": "writePriv",
                                        }
                                    }
                                }
                            ]
                        }
                    }
                ]
            }
        }

        if password is not None:
            data["aaaUser"]["attributes"]["pwd"] = password
        return path, data

    def kube_cert(self):
        name = self.config["aci_config"]["sync_login"]["username"]
        certfile = self.config["aci_config"]["sync_login"]["certfile"]

        if certfile is None:
            return None

        cert = None
        with open(certfile, "r") as cfile:
            cert = cfile.read()
        path = "/api/node/mo/uni/userext/user-%s.json" % name
        data = {
            "aaaUser": {
                "attributes": {
                    "name": name,
                },
                "children": [
                    {
                        "aaaUserCert": {
                            "attributes": {
                                "name": "%s.crt" % name,
                                "data": cert,
                            }
                        }
                    }
                ]
            }
        }
        return path, data

    def kube_tn(self):
        system_id = self.config["aci_config"]["system_id"]
        tn_name = self.config["aci_config"]["cluster_tenant"]
        vmm_name = self.config["aci_config"]["vmm_domain"]["domain"]
        phys_name = self.config["aci_config"]["physical_domain"]["domain"]
        kubeapi_vlan = self.config["net_config"]["kubeapi_vlan"]
        kube_vrf = self.config["aci_config"]["vrf"]["name"]
        kube_l3out = self.config["aci_config"]["l3out"]["name"]
        node_subnet = self.config["net_config"]["node_subnet"]
        pod_subnet = self.config["net_config"]["pod_subnet"]
        kade = self.config["kube_config"].get("allow_kube_api_default_epg")

        kube_default_children = [
            {
                "fvRsDomAtt": {
                    "attributes": {
                        "tDn": "uni/vmmp-Kubernetes/dom-%s" % vmm_name
                    }
                }
            },
            {
                "fvRsCons": {
                    "attributes": {
                        "tnVzBrCPName": "dns"
                    }
                }
            },
            {
                "fvRsCons": {
                    "attributes": {
                        "tnVzBrCPName": "%s-l3out-allow-all" % system_id
                    }
                }
            },
            {
                "fvRsProv": {
                    "attributes": {
                        "tnVzBrCPName": "health-check"
                    }
                }
            },
            {
                "fvRsCons": {
                    "attributes": {
                        "tnVzBrCPName": "icmp"
                    }
                }
            },
            {
                "fvRsBd": {
                    "attributes": {
                        "tnFvBDName": "kube-pod-bd"
                    }
                }
            }
        ]

        if kade is True:
            kube_default_children.append({
                "fvRsCons": {
                    "attributes": {
                        "tnVzBrCPName": "kube-api"
                    }
                }
            })

        path = "/api/mo/uni/tn-%s.json" % tn_name
        data = {
            "fvTenant": {
                "attributes": {
                    "name": tn_name,
                    "dn": "uni/tn-%s" % tn_name
                },
                "children": [
                    {
                        "fvAp": {
                            "attributes": {
                                "name": "kubernetes"
                            },
                            "children": [
                                {
                                    "fvAEPg": {
                                        "attributes": {
                                            "name": "kube-default"
                                        },
<<<<<<< HEAD
                                        "children": [
                                            {
                                                "fvRsDomAtt": {
                                                    "attributes": {
                                                        "tDn": "uni/vmmp-Kubernetes/dom-%s" % vmm_name
                                                    }
                                                }
                                            },
                                            {
                                                "fvRsCons": {
                                                    "attributes": {
                                                        "tnVzBrCPName": "dns"
                                                    }
                                                }
                                            },
                                            {
                                                "fvRsCons": {
                                                    "attributes": {
                                                        "tnVzBrCPName": "%s-l3out-allow-all" % system_id
                                                    }
                                                }
                                            },
                                            {
                                                "fvRsCons": {
                                                    "attributes": {
                                                        "tnVzBrCPName": "arp"
                                                    }
                                                }
                                            },
                                            {
                                                "fvRsProv": {
                                                    "attributes": {
                                                        "tnVzBrCPName": "health-check"
                                                    }
                                                }
                                            },
                                            {
                                                "fvRsCons": {
                                                    "attributes": {
                                                        "tnVzBrCPName": "icmp"
                                                    }
                                                }
                                            },
                                            {
                                                "fvRsBd": {
                                                    "attributes": {
                                                        "tnFvBDName": "kube-pod-bd"
                                                    }
                                                }
                                            }
                                        ]
=======
                                        "children": kube_default_children
>>>>>>> a2667f53
                                    }
                                },
                                {
                                    "fvAEPg": {
                                        "attributes": {
                                            "name": "kube-system"
                                        },
                                        "children": [
                                            {
                                                "fvRsProv": {
                                                    "attributes": {
                                                        "tnVzBrCPName": "dns"
                                                    }
                                                }
                                            },
                                            {
                                                "fvRsProv": {
                                                    "attributes": {
                                                        "tnVzBrCPName": "icmp"
                                                    }
                                                }
                                            },
                                            {
                                                "fvRsProv": {
                                                    "attributes": {
                                                        "tnVzBrCPName": "health-check"
                                                    }
                                                }
                                            },
                                            {
                                                "fvRsCons": {
                                                    "attributes": {
                                                        "tnVzBrCPName": "icmp"
                                                    }
                                                }
                                            },
                                            {
                                                "fvRsCons": {
                                                    "attributes": {
                                                        "tnVzBrCPName": "kube-api"
                                                    }
                                                }
                                            },
                                            {
                                                "fvRsCons": {
                                                    "attributes": {
                                                        "tnVzBrCPName": "%s-l3out-allow-all" % system_id
                                                    }
                                                }
                                            },
                                            {
                                                "fvRsDomAtt": {
                                                    "attributes": {
                                                        "tDn": "uni/vmmp-Kubernetes/dom-%s" % vmm_name
                                                    }
                                                }
                                            },
                                            {
                                                "fvRsBd": {
                                                    "attributes": {
                                                        "tnFvBDName": "kube-pod-bd"
                                                    }
                                                }
                                            }
                                        ]
                                    }
                                },
                                {
                                    "fvAEPg": {
                                        "attributes": {
                                            "name": "kube-nodes"
                                        },
                                        "children": [
                                            {
                                                "fvRsProv": {
                                                    "attributes": {
                                                        "tnVzBrCPName": "dns"
                                                    }
                                                }
                                            },
                                            {
                                                "fvRsProv": {
                                                    "attributes": {
                                                        "tnVzBrCPName": "kube-api"
                                                    }
                                                }
                                            },
                                            {
                                                "fvRsProv": {
                                                    "attributes": {
                                                        "tnVzBrCPName": "icmp"
                                                    }
                                                }
                                            },
                                            {
                                                "fvRsCons": {
                                                    "attributes": {
                                                        "tnVzBrCPName": "health-check"
                                                    }
                                                }
                                            },
                                            {
                                                "fvRsCons": {
                                                    "attributes": {
                                                        "tnVzBrCPName": "%s-l3out-allow-all" % system_id
                                                    }
                                                }
                                            },
                                            {
                                                "fvRsDomAtt": {
                                                    "attributes": {
                                                        "encap": "vlan-%s" % kubeapi_vlan,
                                                        "tDn": "uni/phys-%s" % phys_name
                                                    }
                                                }
                                            },
                                            {
                                                "fvRsBd": {
                                                    "attributes": {
                                                        "tnFvBDName": "kube-node-bd"
                                                    }
                                                }
                                            }
                                        ]
                                    }
                                },
                            ]
                        }
                    },
                    {
                        "fvBD": {
                            "attributes": {
                                "name": "kube-node-bd",
                                "arpFlood": yesno(True)
                            },
                            "children": [
                                {
                                    "fvSubnet": {
                                        "attributes": {
                                            "ip": node_subnet,
                                            "scope": "public"
                                        }
                                    }
                                },
                                {
                                    "fvRsCtx": {
                                        "attributes": {
                                            "tnFvCtxName": kube_vrf
                                        }
                                    }
                                },
                                {
                                    "fvRsBDToOut": {
                                        "attributes": {
                                            "tnL3extOutName": kube_l3out
                                        }
                                    }
                                }
                            ]
                        }
                    },
                    {
                        "fvBD": {
                            "attributes": {
                                "name": "kube-pod-bd"
                            },
                            "children": [
                                {
                                    "fvSubnet": {
                                        "attributes": {
                                            "ip": pod_subnet
                                        }
                                    }
                                },
                                {
                                    "fvRsCtx": {
                                        "attributes": {
                                            "tnFvCtxName": kube_vrf
                                        }
                                    }
                                }
                            ]
                        }
                    },
                    {
                        "vzFilter": {
                            "attributes": {
                                "name": "icmp-filter"
                            },
                            "children": [
                                {
                                    "vzEntry": {
                                        "attributes": {
                                            "name": "icmp",
                                            "etherT": "ip",
                                            "prot": "icmp"
                                        }
                                    }
                                }
                            ]
                        }
                    },
                    {
                        "vzFilter": {
                            "attributes": {
                                "name": "health-check-filter-in"
                            },
                            "children": [
                                {
                                    "vzEntry": {
                                        "attributes": {
                                            "name": "health-check",
                                            "etherT": "ip",
                                            "prot": "tcp",
                                            "stateful": "no",
                                            "tcpRules": ""
                                        }
                                    }
                                }
                            ]
                        }
                    },
                    {
                        "vzFilter": {
                            "attributes": {
                                "name": "health-check-filter-out"
                            },
                            "children": [
                                {
                                    "vzEntry": {
                                        "attributes": {
                                            "name": "health-check",
                                            "etherT": "ip",
                                            "prot": "tcp",
                                            "stateful": "no",
                                            "tcpRules": "est"
                                        }
                                    }
                                }
                            ]
                        }
                    },
                    {
                        "vzFilter": {
                            "attributes": {
                                "name": "dns-filter"
                            },
                            "children": [
                                {
                                    "vzEntry": {
                                        "attributes": {
                                            "name": "dns-udp",
                                            "etherT": "ip",
                                            "prot": "udp",
                                            "dFromPort": "dns",
                                            "dToPort": "dns"
                                        }
                                    }
                                },
                                {
                                    "vzEntry": {
                                        "attributes": {
                                            "name": "dns-tcp",
                                            "etherT": "ip",
                                            "prot": "tcp",
                                            "dFromPort": "dns",
                                            "dToPort": "dns",
                                            "stateful": "no",
                                            "tcpRules": ""
                                        }
                                    }
                                },
                            ]
                        }
                    },
                    {
                        "vzFilter": {
                            "attributes": {
                                "name": "kube-api-filter"
                            },
                            "children": [
                                {
                                    "vzEntry": {
                                        "attributes": {
                                            "name": "kube-api",
                                            "etherT": "ip",
                                            "prot": "tcp",
                                            "dFromPort": "6443",
                                            "dToPort": "6443",
                                            "stateful": "no",
                                            "tcpRules": ""
                                        }
                                    }
                                },
                                {
                                    "vzEntry": {
                                        "attributes": {
                                            "name": "kube-api2",
                                            "etherT": "ip",
                                            "prot": "tcp",
                                            "dFromPort": "8443",
                                            "dToPort": "8443",
                                            "stateful": "no",
                                            "tcpRules": ""
                                        }
                                    }
                                }
                            ]
                        }
                    },
                    {
                        "vzBrCP": {
                            "attributes": {
                                "name": "kube-api"
                            },
                            "children": [
                                {
                                    "vzSubj": {
                                        "attributes": {
                                            "name": "kube-api-subj",
                                            "consMatchT": "AtleastOne",
                                            "provMatchT": "AtleastOne"
                                        },
                                        "children": [
                                            {
                                                "vzRsSubjFiltAtt": {
                                                    "attributes": {
                                                        "tnVzFilterName": "kube-api-filter"
                                                    }
                                                }
                                            }
                                        ]
                                    }
                                }
                            ]
                        }
                    },
                    {
                        "vzBrCP": {
                            "attributes": {
                                "name": "health-check"
                            },
                            "children": [
                                {
                                    "vzSubj": {
                                        "attributes": {
                                            "name": "health-check-subj",
                                            "revFltPorts": "yes",
                                            "consMatchT": "AtleastOne",
                                            "provMatchT": "AtleastOne"
                                        },
                                        "children": [
                                            {
                                                "vzOutTerm": {
                                                    "attributes": {
                                                        "name": ""
                                                    },
                                                    "children": [
                                                        {
                                                            "vzRsFiltAtt": {
                                                                "attributes": {
                                                                    "tnVzFilterName": "health-check-filter-out"
                                                                }
                                                            }
                                                        }
                                                    ]
                                                }
                                            },
                                            {
                                                "vzInTerm": {
                                                    "attributes": {
                                                        "name": ""
                                                    },
                                                    "children": [
                                                        {
                                                            "vzRsFiltAtt": {
                                                                "attributes": {
                                                                    "tnVzFilterName": "health-check-filter-in"
                                                                }
                                                            }
                                                        }
                                                    ]
                                                }
                                            }
                                        ]
                                    }
                                }
                            ]
                        }
                    },
                    {
                        "vzBrCP": {
                            "attributes": {
                                "name": "dns"
                            },
                            "children": [
                                {
                                    "vzSubj": {
                                        "attributes": {
                                            "name": "dns-subj",
                                            "consMatchT": "AtleastOne",
                                            "provMatchT": "AtleastOne"
                                        },
                                        "children": [
                                            {
                                                "vzRsSubjFiltAtt": {
                                                    "attributes": {
                                                        "tnVzFilterName": "dns-filter"
                                                    }
                                                }
                                            }
                                        ]
                                    }
                                }
                            ]
                        }
                    },
                    {
                        "vzBrCP": {
                            "attributes": {
                                "name": "icmp"
                            },
                            "children": [
                                {
                                    "vzSubj": {
                                        "attributes": {
                                            "name": "icmp-subj",
                                            "consMatchT": "AtleastOne",
                                            "provMatchT": "AtleastOne"
                                        },
                                        "children": [
                                            {
                                                "vzRsSubjFiltAtt": {
                                                    "attributes": {
                                                        "tnVzFilterName": "icmp-filter"
                                                    }
                                                }
                                            }
                                        ]
                                    }
                                }
                            ]
                        }
                    }
                ]
            }
        }
        return path, data


if __name__ == "__main__":
    pass<|MERGE_RESOLUTION|>--- conflicted
+++ resolved
@@ -734,61 +734,7 @@
                                         "attributes": {
                                             "name": "kube-default"
                                         },
-<<<<<<< HEAD
-                                        "children": [
-                                            {
-                                                "fvRsDomAtt": {
-                                                    "attributes": {
-                                                        "tDn": "uni/vmmp-Kubernetes/dom-%s" % vmm_name
-                                                    }
-                                                }
-                                            },
-                                            {
-                                                "fvRsCons": {
-                                                    "attributes": {
-                                                        "tnVzBrCPName": "dns"
-                                                    }
-                                                }
-                                            },
-                                            {
-                                                "fvRsCons": {
-                                                    "attributes": {
-                                                        "tnVzBrCPName": "%s-l3out-allow-all" % system_id
-                                                    }
-                                                }
-                                            },
-                                            {
-                                                "fvRsCons": {
-                                                    "attributes": {
-                                                        "tnVzBrCPName": "arp"
-                                                    }
-                                                }
-                                            },
-                                            {
-                                                "fvRsProv": {
-                                                    "attributes": {
-                                                        "tnVzBrCPName": "health-check"
-                                                    }
-                                                }
-                                            },
-                                            {
-                                                "fvRsCons": {
-                                                    "attributes": {
-                                                        "tnVzBrCPName": "icmp"
-                                                    }
-                                                }
-                                            },
-                                            {
-                                                "fvRsBd": {
-                                                    "attributes": {
-                                                        "tnFvBDName": "kube-pod-bd"
-                                                    }
-                                                }
-                                            }
-                                        ]
-=======
                                         "children": kube_default_children
->>>>>>> a2667f53
                                     }
                                 },
                                 {
