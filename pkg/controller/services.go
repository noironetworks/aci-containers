// Copyright 2016 Cisco Systems, Inc.
//
// Licensed under the Apache License, Version 2.0 (the "License");
// you may not use this file except in compliance with the License.
// You may obtain a copy of the License at
//
//     http://www.apache.org/licenses/LICENSE-2.0
//
// Unless required by applicable law or agreed to in writing, software
// distributed under the License is distributed on an "AS IS" BASIS,
// WITHOUT WARRANTIES OR CONDITIONS OF ANY KIND, either express or implied.
// See the License for the specific language governing permissions and
// limitations under the License.

package controller

import (
	"errors"
	"fmt"
	"net"
	"reflect"
	"sort"
	"strconv"
	"strings"
	"time"

	"github.com/noironetworks/aci-containers/pkg/apicapi"
	"github.com/noironetworks/aci-containers/pkg/metadata"
	"github.com/sirupsen/logrus"
	v1 "k8s.io/api/core/v1"
	v1beta1 "k8s.io/api/discovery/v1beta1"
	metav1 "k8s.io/apimachinery/pkg/apis/meta/v1"
	"k8s.io/apimachinery/pkg/fields"
	"k8s.io/apimachinery/pkg/labels"
	"k8s.io/client-go/kubernetes"
	"k8s.io/client-go/tools/cache"
)

// Default service contract scope value
const DefaultServiceContractScope = "context"

// Default service ext subnet scope - enable shared security
const DefaultServiceExtSubNetShared = false

func (cont *AciController) initEndpointsInformerFromClient(
	kubeClient kubernetes.Interface) {

	cont.initEndpointsInformerBase(
		cache.NewListWatchFromClient(
			kubeClient.CoreV1().RESTClient(), "endpoints",
			metav1.NamespaceAll, fields.Everything()))
}

func (cont *AciController) initEndpointSliceInformerFromClient(
	kubeClient kubernetes.Interface) {

	cont.initEndpointSliceInformerBase(
		cache.NewListWatchFromClient(
			kubeClient.DiscoveryV1beta1().RESTClient(), "endpointslices",
			metav1.NamespaceAll, fields.Everything()))
}

func (cont *AciController) initEndpointSliceInformerBase(listWatch *cache.ListWatch) {
	cont.endpointSliceIndexer, cont.endpointSliceInformer = cache.NewIndexerInformer(
		listWatch, &v1beta1.EndpointSlice{}, 0,
		cache.ResourceEventHandlerFuncs{
			AddFunc: func(obj interface{}) {
				cont.endpointSliceAdded(obj)
			},
			UpdateFunc: func(oldobj interface{}, newobj interface{}) {
				cont.endpointSliceUpdated(oldobj, newobj)
			},
			DeleteFunc: func(obj interface{}) {
				cont.endpointSliceDeleted(obj)
			},
		},
		cache.Indexers{cache.NamespaceIndex: cache.MetaNamespaceIndexFunc},
	)
}

func (cont *AciController) initEndpointsInformerBase(listWatch *cache.ListWatch) {
	cont.endpointsIndexer, cont.endpointsInformer = cache.NewIndexerInformer(
		listWatch, &v1.Endpoints{}, 0,
		cache.ResourceEventHandlerFuncs{
			AddFunc: func(obj interface{}) {
				cont.endpointsAdded(obj)
			},
			UpdateFunc: func(old interface{}, new interface{}) {
				cont.endpointsUpdated(old, new)
			},
			DeleteFunc: func(obj interface{}) {
				cont.endpointsDeleted(obj)
			},
		},
		cache.Indexers{cache.NamespaceIndex: cache.MetaNamespaceIndexFunc},
	)
}

func (cont *AciController) initServiceInformerFromClient(
	kubeClient *kubernetes.Clientset) {

	cont.initServiceInformerBase(
		cache.NewListWatchFromClient(
			kubeClient.CoreV1().RESTClient(), "services",
			metav1.NamespaceAll, fields.Everything()))
}

func (cont *AciController) initServiceInformerBase(listWatch *cache.ListWatch) {
	cont.serviceIndexer, cont.serviceInformer = cache.NewIndexerInformer(
		listWatch, &v1.Service{}, 0,
		cache.ResourceEventHandlerFuncs{
			AddFunc: func(obj interface{}) {
				cont.serviceAdded(obj)
			},
			UpdateFunc: func(old interface{}, new interface{}) {
				cont.serviceUpdated(old, new)
			},
			DeleteFunc: func(obj interface{}) {
				cont.serviceDeleted(obj)
			},
		},
		cache.Indexers{cache.NamespaceIndex: cache.MetaNamespaceIndexFunc},
	)
}

func serviceLogger(log *logrus.Logger, as *v1.Service) *logrus.Entry {
	return log.WithFields(logrus.Fields{
		"namespace": as.ObjectMeta.Namespace,
		"name":      as.ObjectMeta.Name,
		"type":      as.Spec.Type,
	})
}

func (cont *AciController) queueIPNetPolUpdates(ips map[string]bool) {
	for ipStr := range ips {
		ip := net.ParseIP(ipStr)
		if ip == nil {
			continue
		}
		entries, err := cont.netPolSubnetIndex.ContainingNetworks(ip)
		if err != nil {
			cont.log.Error("Corrupted network policy IP index, err: ", err)
			return
		}
		for _, entry := range entries {
			for npkey := range entry.(*ipIndexEntry).keys {
				cont.queueNetPolUpdateByKey(npkey)
			}
		}
	}
}

func (cont *AciController) queuePortNetPolUpdates(ports map[string]targetPort) {
	for portkey := range ports {
		entry, _ := cont.targetPortIndex[portkey]
		if entry == nil {
			continue
		}
		for npkey := range entry.networkPolicyKeys {
			cont.queueNetPolUpdateByKey(npkey)
		}
	}
}

func (cont *AciController) queueNetPolForEpAddrs(addrs []v1.EndpointAddress) {
	for _, addr := range addrs {
		if addr.TargetRef == nil || addr.TargetRef.Kind != "Pod" ||
			addr.TargetRef.Namespace == "" || addr.TargetRef.Name == "" {
			continue
		}
		podkey := addr.TargetRef.Namespace + "/" + addr.TargetRef.Name
		npkeys := cont.netPolEgressPods.GetObjForPod(podkey)
		ps := make(map[string]bool)
		for _, npkey := range npkeys {
			cont.queueNetPolUpdateByKey(npkey)
			ps[npkey] = true
		}
		// Process if the  any matching namedport wildcard policy is present
		// ignore np already processed policies
		cont.queueMatchingNamedNp(ps, podkey)
	}
}

func (cont *AciController) queueMatchingNamedNp(served map[string]bool, podkey string) {
	cont.indexMutex.Lock()
	for npkey := range cont.nmPortNp {
		if _, ok := served[npkey]; !ok {
			if cont.checkPodNmpMatchesNp(npkey, podkey) {
				cont.queueNetPolUpdateByKey(npkey)
			}
		}
	}
	cont.indexMutex.Unlock()

}
func (cont *AciController) queueEndpointsNetPolUpdates(endpoints *v1.Endpoints) {
	for _, subset := range endpoints.Subsets {
		cont.queueNetPolForEpAddrs(subset.Addresses)
		cont.queueNetPolForEpAddrs(subset.NotReadyAddresses)
	}
}

func (cont *AciController) returnServiceIps(ips []net.IP) {
	for _, ip := range ips {
		if ip.To4() != nil {
			cont.serviceIps.DeallocateIp(ip)
		} else if ip.To16() != nil {
			cont.serviceIps.DeallocateIp(ip)
		}
	}
}

func returnIps(pool *netIps, ips []net.IP) {
	for _, ip := range ips {
		if ip.To4() != nil {
			pool.V4.AddIp(ip)
		} else if ip.To16() != nil {
			pool.V6.AddIp(ip)
		}
	}
}

func (cont *AciController) staticMonPolName() string {
	return cont.aciNameForKey("monPol", cont.env.ServiceBd())
}

func (cont *AciController) staticMonPolDn() string {
	if cont.config.AciServiceMonitorInterval > 0 {
		return fmt.Sprintf("uni/tn-%s/ipslaMonitoringPol-%s",
			cont.config.AciVrfTenant, cont.staticMonPolName())
	}
	return ""
}

func (cont *AciController) staticServiceObjs() apicapi.ApicSlice {
	var serviceObjs apicapi.ApicSlice

	// Service bridge domain
	bdName := cont.aciNameForKey("bd", cont.env.ServiceBd())
	bd := apicapi.NewFvBD(cont.config.AciVrfTenant, bdName)
	bd.SetAttr("arpFlood", "yes")
	bd.SetAttr("ipLearning", "no")
	bd.SetAttr("unkMacUcastAct", "flood")
	bdToOut := apicapi.NewRsBdToOut(bd.GetDn(), cont.config.AciL3Out)
	bd.AddChild(bdToOut)
	bdToVrf := apicapi.NewRsCtx(bd.GetDn(), cont.config.AciVrf)
	bd.AddChild(bdToVrf)

	bdn := bd.GetDn()
	for _, cidr := range cont.config.NodeServiceSubnets {
		sn := apicapi.NewFvSubnet(bdn, cidr)
		bd.AddChild(sn)
	}
	serviceObjs = append(serviceObjs, bd)

	// Service IP SLA monitoring policy
	if cont.config.AciServiceMonitorInterval > 0 {
		monPol := apicapi.NewFvIPSLAMonitoringPol(cont.config.AciVrfTenant,
			cont.staticMonPolName())
		monPol.SetAttr("slaFrequency",
			strconv.Itoa(cont.config.AciServiceMonitorInterval))
		serviceObjs = append(serviceObjs, monPol)
	}

	return serviceObjs
}

func (cont *AciController) initStaticServiceObjs() {
	cont.apicConn.WriteApicObjects(cont.config.AciPrefix+"_service_static",
		cont.staticServiceObjs())
}

func (cont *AciController) updateServicesForNode(nodename string) {
	cont.serviceEndPoints.UpdateServicesForNode(nodename)
}

// must have index lock
func (cont *AciController) getActiveFabricPathDn(node string) string {
	var fabricPathDn string
	sz := len(cont.nodeOpflexDevice[node])
	for i := range cont.nodeOpflexDevice[node] {
		device := cont.nodeOpflexDevice[node][sz-1-i]
		if device.GetAttrStr("state") == "connected" {
			fabricPathDn = device.GetAttrStr("fabricPathDn")
			break
		}
	}
	return fabricPathDn
}

func (cont *AciController) deleteOldOpflexDevices() {
	cont.indexMutex.Lock()
	defer cont.indexMutex.Unlock()
	for node, devices := range cont.nodeOpflexDevice {
		fabricPathDn := cont.getActiveFabricPathDn(node)
		if fabricPathDn != "" {
			updated := false
			for i, device := range devices {
				if device.GetAttrStr("delete") == "true" && device.GetAttrStr("fabricPathDn") != fabricPathDn {
					deleteTimeStr := device.GetAttrStr("deleteTime")
					deleteTime, err := time.Parse(time.RFC3339, deleteTimeStr)
					if err != nil {
						cont.log.Error("Failed to parse opflex device delete time: ", err)
						continue
					}
					now := time.Now()
					diff := now.Sub(deleteTime)
					if diff.Seconds() >= cont.config.DeviceDeleteTimeout {
						devices = append(devices[:i], devices[i+1:]...)
						updated = true
					}
				}
			}
			if updated {
				cont.nodeOpflexDevice[node] = devices
			}
		}
	}
}

// must have index lock
func (cont *AciController) setDeleteFlagForOldDevices(node, fabricPathDn string) {
	for _, device := range cont.nodeOpflexDevice[node] {
		if device.GetAttrStr("fabricPathDn") != fabricPathDn {
			t := time.Now()
			device.SetAttr("delete", "true")
			device.SetAttr("deleteTime", t.Format(time.RFC3339))
		}
	}
}

// must have index lock
func (cont *AciController) fabricPathForNode(name string) (string, bool) {
	sz := len(cont.nodeOpflexDevice[name])
	for i := range cont.nodeOpflexDevice[name] {
		device := cont.nodeOpflexDevice[name][sz-1-i]
<<<<<<< HEAD
		if device.GetAttrStr("state") == "connected" {
			cont.fabricPathLogger(device.GetAttrStr("hostName"), device).Info("Processing fabric path for node ",
				"when connected device state is found")
			fabricPathDn := device.GetAttrStr("fabricPathDn")
			cont.setDeleteFlagForOldDevices(name, fabricPathDn)
			return fabricPathDn, true
=======
		deviceState := device.GetAttrStr("state")
		if deviceState == "connected" {
			if deviceState != device.GetAttrStr("prevState") {
				cont.fabricPathLogger(device.GetAttrStr("hostName"), device).Info("Processing fabric path for node ",
					"when connected device state is found")
				device.SetAttr("prevState", deviceState)
			}
			return device.GetAttrStr("fabricPathDn"), true
		} else {
			device.SetAttr("prevState", deviceState)
>>>>>>> 9dcdb772
		}
	}
	if sz > 0 {
		// When the opflex-device for a node changes, for example during a live migration,
		// we end up with both the old and the new device objects till the old object
		// ages out on APIC. The new object is at end of the devices list (see opflexDeviceChanged),
		// so we return the fabricPathDn of the last opflex-device.
		cont.fabricPathLogger(cont.nodeOpflexDevice[name][sz-1].GetAttrStr("hostName"),
			cont.nodeOpflexDevice[name][sz-1]).Info("Processing fabricPathDn for node")
		return cont.nodeOpflexDevice[name][sz-1].GetAttrStr("fabricPathDn"), true
	}
	return "", false
}

// must have index lock
func (cont *AciController) deviceMacForNode(name string) (string, bool) {
	sz := len(cont.nodeOpflexDevice[name])
	if sz > 0 {
		// When the opflex-device for a node changes, for example when the
		// node is recreated, we end up with both the old and the new
		// device objects till the old object ages out on APIC. The
		// new object is at end of the devices list (see
		// opflexDeviceChanged), so we return the MAC address of the
		// last opflex-device.
		return cont.nodeOpflexDevice[name][sz-1].GetAttrStr("mac"), true
	}
	return "", false
}

func apicRedirectDst(rpDn string, ip string, mac string,
	descr string, healthGroupDn string, enablePbrTracking bool) apicapi.ApicObject {
	dst := apicapi.NewVnsRedirectDest(rpDn, ip, mac).SetAttr("descr", descr)
	if healthGroupDn != "" && enablePbrTracking {
		dst.AddChild(apicapi.NewVnsRsRedirectHealthGroup(dst.GetDn(),
			healthGroupDn))
	}
	return dst
}

func (cont *AciController) apicRedirectPol(name string, tenantName string, nodes []string,
	nodeMap map[string]*metadata.ServiceEndpoint,
	monPolDn string, enablePbrTracking bool) (apicapi.ApicObject, string) {

	rp := apicapi.NewVnsSvcRedirectPol(tenantName, name)
	rp.SetAttr("thresholdDownAction", "deny")
	rpDn := rp.GetDn()
	for _, node := range nodes {
		cont.indexMutex.Lock()
		serviceEp, ok := nodeMap[node]
		if !ok {
			continue
		}
		if serviceEp.Ipv4 != nil {
			rp.AddChild(apicRedirectDst(rpDn, serviceEp.Ipv4.String(),
				serviceEp.Mac, node, serviceEp.HealthGroupDn, enablePbrTracking))
		}
		if serviceEp.Ipv6 != nil {
			rp.AddChild(apicRedirectDst(rpDn, serviceEp.Ipv6.String(),
				serviceEp.Mac, node, serviceEp.HealthGroupDn, enablePbrTracking))
		}
		cont.indexMutex.Unlock()
	}
	if monPolDn != "" && enablePbrTracking {
		rp.AddChild(apicapi.NewVnsRsIPSLAMonitoringPol(rpDn, monPolDn))
	}
	return rp, rpDn
}

func apicExtNetCreate(enDn string, ingress string, ipv4 bool,
	cidr bool, sharedSec bool) apicapi.ApicObject {

	if !cidr {
		if ipv4 {
			ingress = ingress + "/32"
		} else {
			ingress = ingress + "/128"
		}
	}
	subnet := apicapi.NewL3extSubnet(enDn, ingress)
	if sharedSec {
		subnet.SetAttr("scope", "import-security,shared-security")
	}
	return subnet
}

func apicExtNet(name string, tenantName string, l3Out string,
	ingresses []string, sharedSecurity bool, snat bool) apicapi.ApicObject {

	en := apicapi.NewL3extInstP(tenantName, l3Out, name)
	enDn := en.GetDn()
	if snat {
		en.AddChild(apicapi.NewFvRsCons(enDn, name))
	} else {
		en.AddChild(apicapi.NewFvRsProv(enDn, name))
	}

	for _, ingress := range ingresses {
		ip, _, _ := net.ParseCIDR(ingress)
		// If ingress is a subnet
		if ip != nil {
			if ip != nil && ip.To4() != nil {
				subnet := apicExtNetCreate(enDn, ingress, true, true, sharedSecurity)
				en.AddChild(subnet)
			} else if ip != nil && ip.To16() != nil {
				subnet := apicExtNetCreate(enDn, ingress, false, true, sharedSecurity)
				en.AddChild(subnet)
			}
		} else {
			// If ingress is an IP address
			ip := net.ParseIP(ingress)
			if ip != nil && ip.To4() != nil {
				subnet := apicExtNetCreate(enDn, ingress, true, false, sharedSecurity)
				en.AddChild(subnet)
			} else if ip != nil && ip.To16() != nil {
				subnet := apicExtNetCreate(enDn, ingress, false, false, sharedSecurity)
				en.AddChild(subnet)
			}
		}
	}
	return en
}

func apicExtNetCons(conName string, tenantName string,
	l3Out string, net string) apicapi.ApicObject {

	enDn := fmt.Sprintf("uni/tn-%s/out-%s/instP-%s", tenantName, l3Out, net)
	return apicapi.NewFvRsCons(enDn, conName)
}

func apicExtNetProv(conName string, tenantName string,
	l3Out string, net string) apicapi.ApicObject {

	enDn := fmt.Sprintf("uni/tn-%s/out-%s/instP-%s", tenantName, l3Out, net)
	return apicapi.NewFvRsProv(enDn, conName)
}

//Helper function to check if a string item exists in a slice
func stringInSlice(str string, list []string) bool {
	for _, v := range list {
		if v == str {
			return true
		}
	}
	return false
}

func validScope(scope string) bool {
	validValues := []string{"", "context", "tenant", "global"}
	return stringInSlice(scope, validValues)
}

func apicContract(conName string, tenantName string,
	graphName string, scopeName string, isSnatPbrFltrChain bool) apicapi.ApicObject {
	con := apicapi.NewVzBrCP(tenantName, conName)
	if scopeName != "" && scopeName != "context" {
		con.SetAttr("scope", scopeName)
	}
	cs := apicapi.NewVzSubj(con.GetDn(), "loadbalancedservice")
	csDn := cs.GetDn()
	if isSnatPbrFltrChain {
		cs.SetAttr("revFltPorts", "no")
		inTerm := apicapi.NewVzInTerm(csDn)
		outTerm := apicapi.NewVzOutTerm(csDn)
		inTerm.AddChild(apicapi.NewVzRsInTermGraphAtt(inTerm.GetDn(), graphName))
		inTerm.AddChild(apicapi.NewVzRsFiltAtt(inTerm.GetDn(), conName+"_fromCons-toProv"))
		outTerm.AddChild(apicapi.NewVzRsOutTermGraphAtt(outTerm.GetDn(), graphName))
		outTerm.AddChild(apicapi.NewVzRsFiltAtt(outTerm.GetDn(), conName+"_fromProv-toCons"))
		cs.AddChild(inTerm)
		cs.AddChild(outTerm)
	} else {
		cs.AddChild(apicapi.NewVzRsSubjGraphAtt(csDn, graphName))
		cs.AddChild(apicapi.NewVzRsSubjFiltAtt(csDn, conName))
	}
	con.AddChild(cs)
	return con
}

func apicDevCtx(name string, tenantName string,
	graphName string, bdName string, rpDn string, isSnatPbrFltrChain bool) apicapi.ApicObject {

	cc := apicapi.NewVnsLDevCtx(tenantName, name, graphName, "loadbalancer")
	ccDn := cc.GetDn()
	graphDn := fmt.Sprintf("uni/tn-%s/lDevVip-%s", tenantName, graphName)
	lifDn := fmt.Sprintf("%s/lIf-%s", graphDn, "interface")
	bdDn := fmt.Sprintf("uni/tn-%s/BD-%s", tenantName, bdName)
	cc.AddChild(apicapi.NewVnsRsLDevCtxToLDev(ccDn, graphDn))
	rpDnBase := rpDn
	for _, ctxConn := range []string{"consumer", "provider"} {
		lifCtx := apicapi.NewVnsLIfCtx(ccDn, ctxConn)
		if isSnatPbrFltrChain {
			if ctxConn == "consumer" {
				rpDn = rpDnBase + "_Cons"
			} else {
				rpDn = rpDnBase + "_Prov"
			}
		}
		lifCtxDn := lifCtx.GetDn()
		lifCtx.AddChild(apicapi.NewVnsRsLIfCtxToSvcRedirectPol(lifCtxDn, rpDn))
		lifCtx.AddChild(apicapi.NewVnsRsLIfCtxToBD(lifCtxDn, bdDn))
		lifCtx.AddChild(apicapi.NewVnsRsLIfCtxToLIf(lifCtxDn, lifDn))
		cc.AddChild(lifCtx)
	}
	return cc
}

func apicFilterEntry(filterDn string, count string, p_start string,
	p_end string, protocol string, stateful string, snat bool, outTerm bool) apicapi.ApicObject {

	fe := apicapi.NewVzEntry(filterDn, count)
	fe.SetAttr("etherT", "ip")
	fe.SetAttr("prot", protocol)
	if snat {
		if outTerm {
			if protocol == "tcp" {
				fe.SetAttr("tcpRules", "est")
			}
			// Reverse the ports for outTerm
			fe.SetAttr("dFromPort", p_start)
			fe.SetAttr("dToPort", p_end)
		} else {
			fe.SetAttr("sFromPort", p_start)
			fe.SetAttr("sToPort", p_end)
		}
	} else {
		fe.SetAttr("dFromPort", p_start)
		fe.SetAttr("dToPort", p_end)
	}
	fe.SetAttr("stateful", stateful)
	return fe
}
func apicFilter(name string, tenantName string,
	portSpec []v1.ServicePort, snat bool, snatRange portRangeSnat) apicapi.ApicObject {

	filter := apicapi.NewVzFilter(tenantName, name)
	filterDn := filter.GetDn()

	var i int
	var port v1.ServicePort
	for i, port = range portSpec {
		pstr := strconv.Itoa(int(port.Port))
		proto := getProtocolStr(port.Protocol)
		fe := apicFilterEntry(filterDn, strconv.Itoa(i), pstr,
			pstr, proto, "no", false, false)
		filter.AddChild(fe)
	}

	if snat {
		portSpec := []portRangeSnat{snatRange}
		p_start := strconv.Itoa(int(portSpec[0].start))
		p_end := strconv.Itoa(int(portSpec[0].end))

		fe1 := apicFilterEntry(filterDn, strconv.Itoa(i+1), p_start,
			p_end, "tcp", "no", false, false)
		filter.AddChild(fe1)
		fe2 := apicFilterEntry(filterDn, strconv.Itoa(i+2), p_start,
			p_end, "udp", "no", false, false)
		filter.AddChild(fe2)
	}
	return filter
}

func apicFilterSnat(name string, tenantName string,
	portSpec []portRangeSnat, outTerm bool) apicapi.ApicObject {

	filter := apicapi.NewVzFilter(tenantName, name)
	filterDn := filter.GetDn()

	p_start := strconv.Itoa(int(portSpec[0].start))
	p_end := strconv.Itoa(int(portSpec[0].end))

	fe := apicFilterEntry(filterDn, "0", p_start,
		p_end, "tcp", "no", true, outTerm)
	filter.AddChild(fe)
	fe1 := apicFilterEntry(filterDn, "1", p_start,
		p_end, "udp", "no", true, outTerm)
	filter.AddChild(fe1)

	return filter
}

func (cont *AciController) updateServiceDeviceInstance(key string,
	service *v1.Service) error {
	cont.indexMutex.Lock()
	nodeMap := make(map[string]*metadata.ServiceEndpoint)
	cont.serviceEndPoints.GetnodesMetadata(key, service, nodeMap)
	cont.indexMutex.Unlock()

	var nodes []string
	for node := range nodeMap {
		nodes = append(nodes, node)
	}
	sort.Strings(nodes)
	name := cont.aciNameForKey("svc", key)
	var conScope string
	scopeVal, ok := service.ObjectMeta.Annotations[metadata.ServiceContractScopeAnnotation]
	if ok {
		normScopeVal := strings.ToLower(scopeVal)
		if !validScope(normScopeVal) {
			errString := "Invalid service contract scope value provided " + scopeVal
			err := errors.New(errString)
			serviceLogger(cont.log, service).Error("Could not create contract: ", err)
			return err

		} else {
			conScope = normScopeVal
		}
	} else {
		conScope = DefaultServiceContractScope
	}

	var sharedSecurity bool
	if conScope == "global" {
		sharedSecurity = true
	} else {
		sharedSecurity = DefaultServiceExtSubNetShared
	}

	graphName := cont.aciNameForKey("svc", "global")
	var serviceObjs apicapi.ApicSlice
	if len(nodes) > 0 {

		// 1. Service redirect policy
		// The service redirect policy contains the MAC address
		// and IP address of each of the service endpoints for
		// each node that hosts a pod for this service.  The
		// example below shows the case of two nodes.
		rp, rpDn :=
			cont.apicRedirectPol(name, cont.config.AciVrfTenant, nodes,
				nodeMap, cont.staticMonPolDn(), cont.config.AciPbrTrackingNonSnat)
		serviceObjs = append(serviceObjs, rp)

		// 2. Service graph contract and external network
		// The service graph contract must be bound to the service
		// graph.  This contract must be consumed by the default
		// layer 3 network and provided by the service layer 3
		// network.
		{
			var ingresses []string
			for _, ingress := range service.Status.LoadBalancer.Ingress {
				ingresses = append(ingresses, ingress.IP)
			}
			serviceObjs = append(serviceObjs,
				apicExtNet(name, cont.config.AciVrfTenant,
					cont.config.AciL3Out, ingresses, sharedSecurity, false))
		}

		contract := apicContract(name, cont.config.AciVrfTenant, graphName, conScope, false)
		serviceObjs = append(serviceObjs, contract)
		for _, net := range cont.config.AciExtNetworks {
			serviceObjs = append(serviceObjs,
				apicExtNetCons(name, cont.config.AciVrfTenant,
					cont.config.AciL3Out, net))
		}

		defaultPortRange := portRangeSnat{start: cont.config.SnatDefaultPortRangeStart,
			end: cont.config.SnatDefaultPortRangeEnd}

		_, snat := cont.snatServices[key]
		filter := apicFilter(name, cont.config.AciVrfTenant,
			service.Spec.Ports, snat, defaultPortRange)
		serviceObjs = append(serviceObjs, filter)

		// 3. Device cluster context
		// The logical device context binds the service contract
		// to the redirect policy and the device cluster and
		// bridge domain for the device cluster.
		serviceObjs = append(serviceObjs,
			apicDevCtx(name, cont.config.AciVrfTenant, graphName,
				cont.aciNameForKey("bd", cont.env.ServiceBd()), rpDn, false))
	}

	cont.apicConn.WriteApicObjects(name, serviceObjs)
	return nil
}

func (cont *AciController) updateServiceDeviceInstanceSnat(key string) error {
	nodeList := cont.nodeIndexer.List()
	if len(cont.nodeServiceMetaCache) == 0 {
		return nil
	}
	cont.indexMutex.Lock()
	nodeMap := make(map[string]*metadata.ServiceEndpoint)
	for itr, nodeItem := range nodeList {
		if itr == cont.config.MaxSvcGraphNodes {
			break
		}
		node := nodeItem.(*v1.Node)
		nodeName := node.ObjectMeta.Name
		nodeMeta, ok := cont.nodeServiceMetaCache[nodeName]
		if !ok {
			continue
		}
		_, ok = cont.fabricPathForNode(nodeName)
		if !ok {
			continue
		}
		nodeMap[nodeName] = &nodeMeta.serviceEp
	}
	cont.indexMutex.Unlock()

	var nodes []string
	for node := range nodeMap {
		nodes = append(nodes, node)
	}
	sort.Strings(nodes)
	name := cont.aciNameForKey("snat", key)
	var conScope = cont.config.SnatSvcContractScope
	sharedSecurity := true

	graphName := cont.aciNameForKey("svc", "global")
	var serviceObjs apicapi.ApicSlice
	if len(nodes) > 0 {

		// 1. Service redirect policy
		// The service redirect policy contains the MAC address
		// and IP address of each of the service endpoints for
		// each node that hosts a pod for this service.
		// For SNAT with the introduction of filter-chain usage, to work-around
		// an APIC limitation, creating two PBR policies with same nodes.
		var rpDn string
		var rp apicapi.ApicObject
		if cont.apicConn.SnatPbrFltrChain {
			rpCons, rpDnCons :=
				cont.apicRedirectPol(name+"_Cons", cont.config.AciVrfTenant, nodes,
					nodeMap, cont.staticMonPolDn(), true)
			serviceObjs = append(serviceObjs, rpCons)
			rpProv, _ :=
				cont.apicRedirectPol(name+"_Prov", cont.config.AciVrfTenant, nodes,
					nodeMap, cont.staticMonPolDn(), true)
			serviceObjs = append(serviceObjs, rpProv)
			rpDn = strings.TrimSuffix(rpDnCons, "_Cons")
		} else {
			rp, rpDn =
				cont.apicRedirectPol(name, cont.config.AciVrfTenant, nodes,
					nodeMap, cont.staticMonPolDn(), true)
			serviceObjs = append(serviceObjs, rp)
		}
		// 2. Service graph contract and external network
		// The service graph contract must be bound to the
		// service
		// graph.  This contract must be consumed by the default
		// layer 3 network and provided by the service layer 3
		// network.
		{
			var ingresses []string
			for _, policy := range cont.snatPolicyCache {
				ingresses = append(ingresses, policy.SnatIp...)
			}
			serviceObjs = append(serviceObjs,
				apicExtNet(name, cont.config.AciVrfTenant,
					cont.config.AciL3Out, ingresses, sharedSecurity, true))
		}

		contract := apicContract(name, cont.config.AciVrfTenant, graphName, conScope, cont.apicConn.SnatPbrFltrChain)
		serviceObjs = append(serviceObjs, contract)

		for _, net := range cont.config.AciExtNetworks {
			serviceObjs = append(serviceObjs,
				apicExtNetProv(name, cont.config.AciVrfTenant,
					cont.config.AciL3Out, net))
		}

		defaultPortRange := portRangeSnat{start: cont.config.SnatDefaultPortRangeStart,
			end: cont.config.SnatDefaultPortRangeEnd}
		portSpec := []portRangeSnat{defaultPortRange}
		if cont.apicConn.SnatPbrFltrChain {
			filterIn := apicFilterSnat(name+"_fromCons-toProv", cont.config.AciVrfTenant, portSpec, false)
			serviceObjs = append(serviceObjs, filterIn)
			filterOut := apicFilterSnat(name+"_fromProv-toCons", cont.config.AciVrfTenant, portSpec, true)
			serviceObjs = append(serviceObjs, filterOut)
		} else {
			filter := apicFilterSnat(name, cont.config.AciVrfTenant, portSpec, false)
			serviceObjs = append(serviceObjs, filter)
		}
		// 3. Device cluster context
		// The logical device context binds the service contract
		// to the redirect policy and the device cluster and
		// bridge domain for the device cluster.
		serviceObjs = append(serviceObjs,
			apicDevCtx(name, cont.config.AciVrfTenant, graphName,
				cont.aciNameForKey("bd", cont.env.ServiceBd()), rpDn, cont.apicConn.SnatPbrFltrChain))
	}
	cont.apicConn.WriteApicObjects(name, serviceObjs)
	return nil
}

func (cont *AciController) queueServiceUpdateByKey(key string) {
	cont.serviceQueue.Add(key)
}

func (cont *AciController) queueServiceUpdate(service *v1.Service) {
	key, err := cache.MetaNamespaceKeyFunc(service)
	if err != nil {
		serviceLogger(cont.log, service).
			Error("Could not create service key: ", err)
		return
	}
	cont.serviceQueue.Add(key)
}

func apicDeviceCluster(name string, vrfTenant string,
	physDom string, encap string,
	nodes []string, nodeMap map[string]string) (apicapi.ApicObject, string) {

	dc := apicapi.NewVnsLDevVip(vrfTenant, name)
	dc.SetAttr("managed", "no")
	dcDn := dc.GetDn()
	dc.AddChild(apicapi.NewVnsRsALDevToPhysDomP(dcDn,
		fmt.Sprintf("uni/phys-%s", physDom)))
	lif := apicapi.NewVnsLIf(dcDn, "interface")
	lif.SetAttr("encap", encap)
	lifDn := lif.GetDn()

	for _, node := range nodes {
		path, ok := nodeMap[node]
		if !ok {
			continue
		}

		cdev := apicapi.NewVnsCDev(dcDn, node)
		cif := apicapi.NewVnsCif(cdev.GetDn(), "interface")
		cif.AddChild(apicapi.NewVnsRsCIfPathAtt(cif.GetDn(), path))
		cdev.AddChild(cif)
		lif.AddChild(apicapi.NewVnsRsCIfAttN(lifDn, cif.GetDn()))
		dc.AddChild(cdev)
	}

	dc.AddChild(lif)

	return dc, dcDn
}

func apicServiceGraph(name string, tenantName string,
	dcDn string) apicapi.ApicObject {

	sg := apicapi.NewVnsAbsGraph(tenantName, name)
	sgDn := sg.GetDn()
	var provDn string
	var consDn string
	var cTermDn string
	var pTermDn string
	{
		an := apicapi.NewVnsAbsNode(sgDn, "loadbalancer")
		an.SetAttr("managed", "no")
		an.SetAttr("routingMode", "Redirect")
		anDn := an.GetDn()
		cons := apicapi.NewVnsAbsFuncConn(anDn, "consumer")
		consDn = cons.GetDn()
		an.AddChild(cons)
		prov := apicapi.NewVnsAbsFuncConn(anDn, "provider")
		provDn = prov.GetDn()
		an.AddChild(prov)
		an.AddChild(apicapi.NewVnsRsNodeToLDev(anDn, dcDn))
		sg.AddChild(an)
	}
	{
		tnc := apicapi.NewVnsAbsTermNodeCon(sgDn, "T1")
		tncDn := tnc.GetDn()
		cTerm := apicapi.NewVnsAbsTermConn(tncDn)
		cTermDn = cTerm.GetDn()
		tnc.AddChild(cTerm)
		tnc.AddChild(apicapi.NewVnsInTerm(tncDn))
		tnc.AddChild(apicapi.NewVnsOutTerm(tncDn))
		sg.AddChild(tnc)
	}
	{
		tnp := apicapi.NewVnsAbsTermNodeProv(sgDn, "T2")
		tnpDn := tnp.GetDn()
		pTerm := apicapi.NewVnsAbsTermConn(tnpDn)
		pTermDn = pTerm.GetDn()
		tnp.AddChild(pTerm)
		tnp.AddChild(apicapi.NewVnsInTerm(tnpDn))
		tnp.AddChild(apicapi.NewVnsOutTerm(tnpDn))
		sg.AddChild(tnp)
	}
	{
		acc := apicapi.NewVnsAbsConnection(sgDn, "C1")
		acc.SetAttr("connDir", "provider")
		accDn := acc.GetDn()
		acc.AddChild(apicapi.NewVnsRsAbsConnectionConns(accDn, consDn))
		acc.AddChild(apicapi.NewVnsRsAbsConnectionConns(accDn, cTermDn))
		sg.AddChild(acc)
	}
	{
		acp := apicapi.NewVnsAbsConnection(sgDn, "C2")
		acp.SetAttr("connDir", "provider")
		acpDn := acp.GetDn()
		acp.AddChild(apicapi.NewVnsRsAbsConnectionConns(acpDn, provDn))
		acp.AddChild(apicapi.NewVnsRsAbsConnectionConns(acpDn, pTermDn))
		sg.AddChild(acp)
	}
	return sg
}
func (cont *AciController) updateDeviceCluster() {
	nodeMap := make(map[string]string)

	cont.indexMutex.Lock()
	for node := range cont.nodeOpflexDevice {
		cont.log.Debug("Processing node in nodeOpflexDevice cache : ", node)
		fabricPath, ok := cont.fabricPathForNode(node)
		if !ok {
			continue
		}
		nodeMap[node] = fabricPath
	}
	cont.indexMutex.Unlock()

	var nodes []string
	for node := range nodeMap {
		nodes = append(nodes, node)
	}
	sort.Strings(nodes)

	name := cont.aciNameForKey("svc", "global")
	var serviceObjs apicapi.ApicSlice

	// 1. Device cluster:
	// The device cluster is a set of physical paths that need to be
	// created for each node in the cluster, that correspond to the
	// service interface for each node.
	dc, dcDn := apicDeviceCluster(name, cont.config.AciVrfTenant,
		cont.config.AciServicePhysDom, cont.config.AciServiceEncap,
		nodes, nodeMap)
	serviceObjs = append(serviceObjs, dc)

	// 2. Service graph template
	// The service graph controls how the traffic will be redirected.
	// A service graph must be created for each device cluster.
	serviceObjs = append(serviceObjs,
		apicServiceGraph(name, cont.config.AciVrfTenant, dcDn))

	cont.apicConn.WriteApicObjects(name, serviceObjs)
}

func (cont *AciController) fabricPathLogger(node string,
	obj apicapi.ApicObject) *logrus.Entry {

	return cont.log.WithFields(logrus.Fields{
		"fabricPath": obj.GetAttr("fabricPathDn"),
		"mac":        obj.GetAttr("mac"),
		"node":       node,
		"obj":        obj,
	})
}

func (cont *AciController) opflexDeviceChanged(obj apicapi.ApicObject) {

	devType := obj.GetAttrStr("devType")
	domName := obj.GetAttrStr("domName")
	ctrlrName := obj.GetAttrStr("ctrlrName")

	if (devType == cont.env.OpFlexDeviceType()) && (domName == cont.config.AciVmmDomain) && (ctrlrName == cont.config.AciVmmController) {
		cont.fabricPathLogger(obj.GetAttrStr("hostName"), obj).Debug("Processing opflex device update")
		if obj.GetAttrStr("state") == "disconnected" {
			cont.fabricPathLogger(obj.GetAttrStr("hostName"), obj).Debug("Opflex device disconnected")
			cont.indexMutex.Lock()
			for node, devices := range cont.nodeOpflexDevice {
				if node == obj.GetAttrStr("hostName") {
					for _, device := range devices {
						if device.GetDn() == obj.GetDn() {
							device.SetAttr("state", "disconnected")
							cont.fabricPathLogger(device.GetAttrStr("hostName"), device).Debug("Opflex device cache updated for disconnected node")
						}
					}
					cont.log.Info("Opflex device list for node ", obj.GetAttrStr("hostName"), ": ", devices)
					break
				}
			}
			cont.indexMutex.Unlock()
			cont.updateDeviceCluster()
			return
		}
		var nodeUpdates []string

		cont.indexMutex.Lock()
		nodefound := false
		for node, devices := range cont.nodeOpflexDevice {
			found := false

			if node == obj.GetAttrStr("hostName") {
				nodefound = true
			}

			for i, device := range devices {
				if device.GetDn() != obj.GetDn() {
					continue
				}
				found = true

				if obj.GetAttrStr("hostName") != node {
					cont.fabricPathLogger(node, device).
						Debug("Moving opflex device from node")

					devices = append(devices[:i], devices[i+1:]...)
					cont.nodeOpflexDevice[node] = devices
					nodeUpdates = append(nodeUpdates, node)
					break
				} else if (device.GetAttrStr("mac") != obj.GetAttrStr("mac")) ||
					(device.GetAttrStr("fabricPathDn") != obj.GetAttrStr("fabricPathDn")) ||
					(device.GetAttrStr("state") != obj.GetAttrStr("state")) {

					cont.fabricPathLogger(node, obj).
						Debug("Updating opflex device")

					devices = append(append(devices[:i], devices[i+1:]...), obj)
					cont.nodeOpflexDevice[node] = devices
					nodeUpdates = append(nodeUpdates, node)
					break
				}
			}
			if !found && obj.GetAttrStr("hostName") == node {
				cont.fabricPathLogger(node, obj).
					Debug("Appending opflex device")

				devices = append(devices, obj)
				cont.nodeOpflexDevice[node] = devices
				nodeUpdates = append(nodeUpdates, node)
			}
		}
		if !nodefound {
			node := obj.GetAttrStr("hostName")
			cont.fabricPathLogger(node, obj).Debug("Adding opflex device")
			cont.nodeOpflexDevice[node] = apicapi.ApicSlice{obj}
			nodeUpdates = append(nodeUpdates, node)
		}
		cont.log.Info("Opflex device list for node ", obj.GetAttrStr("hostName"), ": ", cont.nodeOpflexDevice[obj.GetAttrStr("hostName")])
		cont.indexMutex.Unlock()

		for _, node := range nodeUpdates {
			cont.env.NodeServiceChanged(node)
			cont.erspanSyncOpflexDev()
		}
		cont.updateDeviceCluster()

	}
}

func (cont *AciController) opflexDeviceDeleted(dn string) {
	var nodeUpdates []string
	var dnFound bool //to check if the dn belongs to this cluster
	cont.indexMutex.Lock()
	for node, devices := range cont.nodeOpflexDevice {
		for i, device := range devices {
			if device.GetDn() != dn {
				continue
			}
			dnFound = true
			cont.fabricPathLogger(node, device).
				Debug("Deleting opflex device path")
			devices = append(devices[:i], devices[i+1:]...)
			cont.nodeOpflexDevice[node] = devices
			nodeUpdates = append(nodeUpdates, node)
			break
		}
		if len(devices) == 0 {
			delete(cont.nodeOpflexDevice, node)
		}
	}
	cont.indexMutex.Unlock()

	if dnFound {
		cont.updateDeviceCluster()
		for _, node := range nodeUpdates {
			cont.env.NodeServiceChanged(node)
			cont.erspanSyncOpflexDev()
		}
	}
}

func (cont *AciController) writeApicSvc(key string, service *v1.Service) {
	aobj := apicapi.NewVmmInjectedSvc(cont.vmmDomainProvider(),
		cont.config.AciVmmDomain, cont.config.AciVmmController,
		service.Namespace, service.Name)
	aobjDn := aobj.GetDn()
	aobj.SetAttr("guid", string(service.UID))

	if !cont.serviceEndPoints.SetServiceApicObject(aobj, service) {
		return
	}
	var setApicSvcDnsName bool
	if len(cont.config.ApicHosts) != 0 && apicapi.ApicVersion >= "5.1" {
		setApicSvcDnsName = true
	}
	// APIC model only allows one of these
	for _, ingress := range service.Status.LoadBalancer.Ingress {
		if ingress.IP != "" && ingress.IP != "0.0.0.0" {
			aobj.SetAttr("lbIp", ingress.IP)
		} else if ingress.Hostname != "" {
			ipList, err := net.LookupHost(ingress.Hostname)
			if err == nil && len(ipList) > 0 {
				aobj.SetAttr("lbIp", ipList[0])
			} else {
				cont.log.Errorf("Lookup: err: %v, ipList: %+v", err, ipList)
			}
		}
		break
	}
	if service.Spec.ClusterIP != "" && service.Spec.ClusterIP != "None" {
		aobj.SetAttr("clusterIp", string(service.Spec.ClusterIP))
	}

	var t string
	switch service.Spec.Type {
	case v1.ServiceTypeClusterIP:
		t = "clusterIp"
	case v1.ServiceTypeNodePort:
		t = "nodePort"
	case v1.ServiceTypeLoadBalancer:
		t = "loadBalancer"
	case v1.ServiceTypeExternalName:
		t = "externalName"
	}
	if t != "" {
		aobj.SetAttr("type", t)
	}

	if setApicSvcDnsName || cont.config.Flavor == "k8s-overlay" {
		dnsName := fmt.Sprintf("%s.%s.svc.cluster.local", service.Name, service.Namespace)

		for _, ingress := range service.Status.LoadBalancer.Ingress {
			if ingress.Hostname != "" {
				aobj.SetAttr("dnsName", ingress.Hostname)
			} else if ingress.IP != "" && ingress.IP != "0.0.0.0" {
				aobj.SetAttr("dnsName", dnsName)
			}
		}
		if t == "clusterIp" || t == "nodePort" || t == "externalName" {
			aobj.SetAttr("dnsName", dnsName)
		}
	}
	for _, port := range service.Spec.Ports {
		proto := getProtocolStr(port.Protocol)
		p := apicapi.NewVmmInjectedSvcPort(aobjDn,
			strconv.Itoa(int(port.Port)), proto, port.TargetPort.String())
		p.SetAttr("nodePort", strconv.Itoa(int(port.NodePort)))
		aobj.AddChild(p)
	}
	if cont.config.EnableVmmInjectedLabels && service.ObjectMeta.Labels != nil && apicapi.ApicVersion >= "5.2" {
		for key, val := range service.ObjectMeta.Labels {
			newLabelKey := cont.aciNameForKey("label", key)
			label := apicapi.NewVmmInjectedLabel(aobj.GetDn(),
				newLabelKey, val)
			aobj.AddChild(label)
		}
	}
	name := cont.aciNameForKey("service-vmm", key)
	cont.log.Debug("Write Service Object: ", aobj)
	cont.apicConn.WriteApicObjects(name, apicapi.ApicSlice{aobj})
	cont.log.Debugf("svcObject: %+v", aobj)
}

func (cont *AciController) allocateServiceIps(servicekey string,
	service *v1.Service) bool {
	logger := serviceLogger(cont.log, service)

	cont.indexMutex.Lock()
	meta, ok := cont.serviceMetaCache[servicekey]
	if !ok {
		meta = &serviceMeta{}
		cont.serviceMetaCache[servicekey] = meta

		// Read any existing IPs and attempt to allocate them to the pod
		for _, ingress := range service.Status.LoadBalancer.Ingress {
			ip := net.ParseIP(ingress.IP)
			if ip == nil {
				continue
			}
			if ip.To4() != nil {
				if cont.serviceIps.GetV4IpCache()[0].RemoveIp(ip) {
					meta.ingressIps = append(meta.ingressIps, ip)
				} else if cont.staticServiceIps.V4.RemoveIp(ip) {
					meta.staticIngressIps = append(meta.staticIngressIps, ip)
				}
			} else if ip.To16() != nil {
				if cont.serviceIps.GetV6IpCache()[0].RemoveIp(ip) {
					meta.ingressIps = append(meta.ingressIps, ip)
				} else if cont.staticServiceIps.V6.RemoveIp(ip) {
					meta.staticIngressIps = append(meta.staticIngressIps, ip)
				}
			}
		}
	}

	if !cont.serviceSyncEnabled {
		cont.indexMutex.Unlock()
		return false
	}

	// try to give the requested load balancer IP to the pod
	requestedIp := net.ParseIP(service.Spec.LoadBalancerIP)
	if requestedIp != nil {
		hasRequestedIp := false
		for _, ip := range meta.ingressIps {
			if reflect.DeepEqual(requestedIp, ip) {
				hasRequestedIp = true
			}
		}
		if !hasRequestedIp {
			if requestedIp.To4() != nil &&
				cont.staticServiceIps.V4.RemoveIp(requestedIp) {
				hasRequestedIp = true
			} else if requestedIp.To16() != nil &&
				cont.staticServiceIps.V6.RemoveIp(requestedIp) {
				hasRequestedIp = true
			}
		}
		if hasRequestedIp {
			cont.returnServiceIps(meta.ingressIps)
			meta.ingressIps = nil
			meta.staticIngressIps = []net.IP{requestedIp}
			meta.requestedIp = requestedIp
		}
	} else if meta.requestedIp != nil {
		meta.requestedIp = nil
		returnIps(cont.staticServiceIps, meta.staticIngressIps)
		meta.staticIngressIps = nil
	}

	if len(meta.ingressIps) == 0 && len(meta.staticIngressIps) == 0 {
		meta.ingressIps = []net.IP{}

		ipv4, _ := cont.serviceIps.AllocateIp(true)
		if ipv4 != nil {
			meta.ingressIps = append(meta.ingressIps, ipv4)
		}
		ipv6, _ := cont.serviceIps.AllocateIp(false)
		if ipv6 != nil {
			meta.ingressIps = append(meta.ingressIps, ipv6)
		}
		if ipv4 == nil && ipv6 == nil {
			logger.Error("No IP addresses available for service")
			cont.indexMutex.Unlock()
			return true
		}
	}
	cont.indexMutex.Unlock()

	var newIngress []v1.LoadBalancerIngress
	for _, ip := range meta.ingressIps {
		newIngress = append(newIngress, v1.LoadBalancerIngress{IP: ip.String()})
	}
	for _, ip := range meta.staticIngressIps {
		newIngress = append(newIngress, v1.LoadBalancerIngress{IP: ip.String()})
	}

	if !reflect.DeepEqual(newIngress, service.Status.LoadBalancer.Ingress) {
		service.Status.LoadBalancer.Ingress = newIngress

		_, err := cont.updateServiceStatus(service)
		if err != nil {
			logger.Error("Failed to update service: ", err)
			return true
		} else {
			logger.WithFields(logrus.Fields{
				"status": service.Status.LoadBalancer.Ingress,
			}).Info("Updated service load balancer status")
		}
	}
	return false
}

func (cont *AciController) handleServiceUpdate(service *v1.Service) bool {
	servicekey, err := cache.MetaNamespaceKeyFunc(service)
	if err != nil {
		serviceLogger(cont.log, service).
			Error("Could not create service key: ", err)
		return false
	}

	var requeue bool
	isLoadBalancer := service.Spec.Type == v1.ServiceTypeLoadBalancer
	aciLB := cont.config.LBType == lbTypeAci
	if isLoadBalancer && aciLB {
		if *cont.config.AllocateServiceIps {
			requeue = cont.allocateServiceIps(servicekey, service)
		}
		cont.indexMutex.Lock()
		if cont.serviceSyncEnabled {
			cont.indexMutex.Unlock()
			err = cont.updateServiceDeviceInstance(servicekey, service)
			if err != nil {
				serviceLogger(cont.log, service).
					Error("Failed to update service device Instance: ", err)
				return true
			}
		} else {
			cont.indexMutex.Unlock()
		}
	} else if aciLB {
		cont.clearLbService(servicekey)
	}

	cont.writeApicSvc(servicekey, service)
	return requeue
}

func (cont *AciController) clearLbService(servicekey string) {
	cont.indexMutex.Lock()
	if meta, ok := cont.serviceMetaCache[servicekey]; ok {
		cont.returnServiceIps(meta.ingressIps)
		returnIps(cont.staticServiceIps, meta.staticIngressIps)
		delete(cont.serviceMetaCache, servicekey)
	}
	cont.indexMutex.Unlock()
	cont.apicConn.ClearApicObjects(cont.aciNameForKey("svc", servicekey))
}

func getEndpointsIps(endpoints *v1.Endpoints) map[string]bool {
	ips := make(map[string]bool)
	for _, subset := range endpoints.Subsets {
		for _, addr := range subset.Addresses {
			ips[addr.IP] = true
		}
		for _, addr := range subset.NotReadyAddresses {
			ips[addr.IP] = true
		}
	}
	return ips
}

func servicePortKey(p *v1.ServicePort) string {
	return portProto(&p.Protocol) + "-num-" + strconv.Itoa(int(p.Port))
}

func getServiceTargetPorts(service *v1.Service) map[string]targetPort {
	ports := make(map[string]targetPort)
	for _, port := range service.Spec.Ports {
		portNum := port.TargetPort.IntValue()
		if portNum <= 0 {
			portNum = int(port.Port)
		}
		key := portProto(&port.Protocol) + "-num-" + strconv.Itoa(int(portNum))
		ports[key] = targetPort{
			proto: port.Protocol,
			ports: []int{portNum},
		}
	}
	return ports
}

func (cont *AciController) endpointsAdded(obj interface{}) {
	endpoints := obj.(*v1.Endpoints)
	servicekey, err := cache.MetaNamespaceKeyFunc(obj.(*v1.Endpoints))
	if err != nil {
		cont.log.Error("Could not create service key: ", err)
		return
	}

	ips := getEndpointsIps(endpoints)
	cont.indexMutex.Lock()
	cont.updateIpIndex(cont.endpointsIpIndex, nil, ips, servicekey)
	cont.queueIPNetPolUpdates(ips)
	cont.indexMutex.Unlock()

	cont.queueEndpointsNetPolUpdates(endpoints)

	cont.queueServiceUpdateByKey(servicekey)
}

func (cont *AciController) endpointsDeleted(obj interface{}) {
	endpoints, isEndpoints := obj.(*v1.Endpoints)
	if !isEndpoints {
		deletedState, ok := obj.(cache.DeletedFinalStateUnknown)
		if !ok {
			cont.log.Error("Received unexpected object: ", obj)
			return
		}
		endpoints, ok = deletedState.Obj.(*v1.Endpoints)
		if !ok {
			cont.log.Error("DeletedFinalStateUnknown contained non-Endpoints object: ", deletedState.Obj)
			return
		}
	}
	servicekey, err := cache.MetaNamespaceKeyFunc(endpoints)
	if err != nil {
		cont.log.Error("Could not create service key: ", err)
		return
	}

	ips := getEndpointsIps(endpoints)
	cont.indexMutex.Lock()
	cont.updateIpIndex(cont.endpointsIpIndex, ips, nil, servicekey)
	cont.queueIPNetPolUpdates(ips)
	cont.indexMutex.Unlock()

	cont.queueEndpointsNetPolUpdates(endpoints)

	cont.queueServiceUpdateByKey(servicekey)
}

func (cont *AciController) endpointsUpdated(old interface{}, new interface{}) {
	oldendpoints := old.(*v1.Endpoints)
	newendpoints := new.(*v1.Endpoints)
	servicekey, err := cache.MetaNamespaceKeyFunc(newendpoints)
	if err != nil {
		cont.log.Error("Could not create service key: ", err)
		return
	}

	oldIps := getEndpointsIps(oldendpoints)
	newIps := getEndpointsIps(newendpoints)
	if !reflect.DeepEqual(oldIps, newIps) {
		cont.indexMutex.Lock()
		cont.queueIPNetPolUpdates(oldIps)
		cont.updateIpIndex(cont.endpointsIpIndex, oldIps, newIps, servicekey)
		cont.queueIPNetPolUpdates(newIps)
		cont.indexMutex.Unlock()
	}

	if !reflect.DeepEqual(oldendpoints.Subsets, newendpoints.Subsets) {
		cont.queueEndpointsNetPolUpdates(oldendpoints)
		cont.queueEndpointsNetPolUpdates(newendpoints)
	}

	cont.queueServiceUpdateByKey(servicekey)
}

func (cont *AciController) serviceAdded(obj interface{}) {
	service := obj.(*v1.Service)
	servicekey, err := cache.MetaNamespaceKeyFunc(service)
	if err != nil {
		serviceLogger(cont.log, service).
			Error("Could not create service key: ", err)
		return
	}

	ports := getServiceTargetPorts(service)
	cont.indexMutex.Lock()
	cont.queuePortNetPolUpdates(ports)
	cont.updateTargetPortIndex(true, servicekey, nil, ports)
	cont.indexMutex.Unlock()

	cont.queueServiceUpdateByKey(servicekey)
}

func (cont *AciController) serviceUpdated(old interface{}, new interface{}) {
	oldservice := old.(*v1.Service)
	newservice := new.(*v1.Service)
	servicekey, err := cache.MetaNamespaceKeyFunc(newservice)
	if err != nil {
		serviceLogger(cont.log, newservice).
			Error("Could not create service key: ", err)
		return
	}

	oldPorts := getServiceTargetPorts(oldservice)
	newPorts := getServiceTargetPorts(newservice)
	if !reflect.DeepEqual(oldPorts, newPorts) {
		cont.indexMutex.Lock()
		cont.queuePortNetPolUpdates(oldPorts)
		cont.updateTargetPortIndex(true, servicekey, oldPorts, newPorts)
		cont.queuePortNetPolUpdates(newPorts)
		cont.indexMutex.Unlock()
	}

	cont.queueServiceUpdateByKey(servicekey)
}

func (cont *AciController) serviceDeleted(obj interface{}) {
	service, isService := obj.(*v1.Service)
	if !isService {
		deletedState, ok := obj.(cache.DeletedFinalStateUnknown)
		if !ok {
			serviceLogger(cont.log, service).
				Error("Received unexpected object: ", obj)
			return
		}
		service, ok = deletedState.Obj.(*v1.Service)
		if !ok {
			serviceLogger(cont.log, service).
				Error("DeletedFinalStateUnknown contained non-Services object: ", deletedState.Obj)
			return
		}
	}
	servicekey, err := cache.MetaNamespaceKeyFunc(service)
	if err != nil {
		serviceLogger(cont.log, service).
			Error("Could not create service key: ", err)
		return
	}
	cont.clearLbService(servicekey)
	cont.apicConn.ClearApicObjects(cont.aciNameForKey("service-vmm",
		servicekey))

	ports := getServiceTargetPorts(service)
	cont.indexMutex.Lock()
	cont.updateTargetPortIndex(true, servicekey, ports, nil)
	cont.queuePortNetPolUpdates(ports)
	delete(cont.snatServices, servicekey)
	cont.indexMutex.Unlock()
}

func (cont *AciController) serviceFullSync() {
	cache.ListAll(cont.serviceIndexer, labels.Everything(),
		func(sobj interface{}) {
			cont.queueServiceUpdate(sobj.(*v1.Service))
		})
}

func (cont *AciController) getEndpointSliceIps(endpointSlice *v1beta1.EndpointSlice) map[string]bool {
	ips := make(map[string]bool)
	for _, endpoints := range endpointSlice.Endpoints {
		for _, addr := range endpoints.Addresses {
			ips[addr] = true
		}
	}
	return ips
}

func (cont *AciController) endpointSliceAdded(obj interface{}) {
	endpointslice, ok := obj.(*v1beta1.EndpointSlice)
	if !ok {
		cont.log.Error("error processing Endpointslice object: ", obj)
		return
	}
	servicekey, valid := getServiceKey(endpointslice)
	if !valid {
		return
	}
	ips := cont.getEndpointSliceIps(endpointslice)
	cont.indexMutex.Lock()
	cont.updateIpIndex(cont.endpointsIpIndex, nil, ips, servicekey)
	cont.queueIPNetPolUpdates(ips)
	cont.indexMutex.Unlock()

	cont.queueEndpointSliceNetPolUpdates(endpointslice)

	cont.queueServiceUpdateByKey(servicekey)
	cont.log.Info("EndPointSlice Object Added: ", servicekey)
}

func (cont *AciController) endpointSliceDeleted(obj interface{}) {
	endpointslice, isEndpointslice := obj.(*v1beta1.EndpointSlice)
	if !isEndpointslice {
		deletedState, ok := obj.(cache.DeletedFinalStateUnknown)
		if !ok {
			cont.log.Error("Received unexpected object: ", obj)
			return
		}
		endpointslice, ok = deletedState.Obj.(*v1beta1.EndpointSlice)
		if !ok {
			cont.log.Error("DeletedFinalStateUnknown contained non-Endpointslice object: ", deletedState.Obj)
			return
		}
	}
	servicekey, valid := getServiceKey(endpointslice)
	if !valid {
		return
	}
	ips := cont.getEndpointSliceIps(endpointslice)
	cont.indexMutex.Lock()
	cont.updateIpIndex(cont.endpointsIpIndex, ips, nil, servicekey)
	cont.queueIPNetPolUpdates(ips)
	cont.indexMutex.Unlock()
	cont.queueEndpointSliceNetPolUpdates(endpointslice)
	cont.queueServiceUpdateByKey(servicekey)
}

func (cont *AciController) endpointSliceUpdated(oldobj interface{}, newobj interface{}) {
	oldendpointslice, ok := oldobj.(*v1beta1.EndpointSlice)
	if !ok {
		cont.log.Error("error processing Endpointslice object: ", oldobj)
		return
	}
	newendpointslice, ok := newobj.(*v1beta1.EndpointSlice)
	if !ok {
		cont.log.Error("error processing Endpointslice object: ", newobj)
		return
	}
	servicekey, valid := getServiceKey(newendpointslice)
	if !valid {
		return
	}
	oldIps := cont.getEndpointSliceIps(oldendpointslice)
	newIps := cont.getEndpointSliceIps(newendpointslice)
	if !reflect.DeepEqual(oldIps, newIps) {
		cont.indexMutex.Lock()
		cont.queueIPNetPolUpdates(oldIps)
		cont.updateIpIndex(cont.endpointsIpIndex, oldIps, newIps, servicekey)
		cont.queueIPNetPolUpdates(newIps)
		cont.indexMutex.Unlock()
	}

	if !reflect.DeepEqual(oldendpointslice.Endpoints, newendpointslice.Endpoints) {
		cont.queueEndpointSliceNetPolUpdates(oldendpointslice)
		cont.queueEndpointSliceNetPolUpdates(newendpointslice)
	}
	cont.log.Debug("EndPointSlice Object Update: ", servicekey)
	cont.queueServiceUpdateByKey(servicekey)

}

func (cont *AciController) queueEndpointSliceNetPolUpdates(endpointslice *v1beta1.EndpointSlice) {
	for _, endpoint := range endpointslice.Endpoints {
		if endpoint.TargetRef == nil || endpoint.TargetRef.Kind != "Pod" ||
			endpoint.TargetRef.Namespace == "" || endpoint.TargetRef.Name == "" {
			continue
		}
		if endpoint.Conditions.Ready != nil && !*endpoint.Conditions.Ready {
			continue
		}
		podkey := endpoint.TargetRef.Namespace + "/" + endpoint.TargetRef.Name
		npkeys := cont.netPolEgressPods.GetObjForPod(podkey)
		ps := make(map[string]bool)
		for _, npkey := range npkeys {
			cont.queueNetPolUpdateByKey(npkey)
		}
		// Process if the  any matching namedport wildcard policy is present
		// ignore np already processed policies
		cont.queueMatchingNamedNp(ps, podkey)
	}
}

func getServiceKey(endPointSlice *v1beta1.EndpointSlice) (string, bool) {
	serviceName, ok := endPointSlice.Labels[v1beta1.LabelServiceName]
	if !ok {
		return "", false
	}
	return endPointSlice.ObjectMeta.Namespace + "/" + serviceName, true
}

// can be called with index lock
func (sep *serviceEndpoint) UpdateServicesForNode(nodename string) {
	cont := sep.cont
	cache.ListAll(cont.endpointsIndexer, labels.Everything(),
		func(endpointsobj interface{}) {
			endpoints := endpointsobj.(*v1.Endpoints)
			for _, subset := range endpoints.Subsets {
				for _, addr := range subset.Addresses {
					if addr.NodeName != nil && *addr.NodeName == nodename {
						servicekey, err :=
							cache.MetaNamespaceKeyFunc(endpointsobj.(*v1.Endpoints))
						if err != nil {
							cont.log.Error("Could not create endpoints key: ", err)
							return
						}
						cont.queueServiceUpdateByKey(servicekey)
						return
					}
				}
			}
		})
}

func (seps *serviceEndpointSlice) UpdateServicesForNode(nodename string) {
	// 1. List all the endpointslice and check for matching nodename
	// 2. if it matches trigger the Service update and mark it visited
	cont := seps.cont
	visited := make(map[string]bool)
	cache.ListAll(cont.endpointSliceIndexer, labels.Everything(),
		func(endpointSliceobj interface{}) {
			endpointSlices := endpointSliceobj.(*v1beta1.EndpointSlice)
			for _, endpoint := range endpointSlices.Endpoints {
				_, ok := endpoint.Topology["kubernetes.io/hostname"]
				if ok && endpoint.Topology["kubernetes.io/hostname"] == nodename {
					servicekey, valid := getServiceKey(endpointSlices)
					if !valid {
						return
					}
					if _, ok := visited[servicekey]; !ok {
						cont.queueServiceUpdateByKey(servicekey)
						visited[servicekey] = true
						return
					}
				}
			}
		})
}
func (cont *AciController) setNodeMap(nodeMap map[string]*metadata.ServiceEndpoint, nodeName string) {
	nodeMeta, ok := cont.nodeServiceMetaCache[nodeName]
	if !ok {
		return
	}
	_, ok = cont.fabricPathForNode(nodeName)
	if !ok {
		return
	}
	nodeMap[nodeName] = &nodeMeta.serviceEp

}

func (sep *serviceEndpoint) GetnodesMetadata(key string,
	service *v1.Service, nodeMap map[string]*metadata.ServiceEndpoint) {
	cont := sep.cont
	endpointsobj, exists, err := cont.endpointsIndexer.GetByKey(key)
	if err != nil {
		cont.log.Error("Could not lookup endpoints for " +
			key + ": " + err.Error())
	}
	if exists && endpointsobj != nil {
		endpoints := endpointsobj.(*v1.Endpoints)
		for _, subset := range endpoints.Subsets {
			for _, addr := range subset.Addresses {
				if addr.NodeName == nil {
					continue
				}
				cont.setNodeMap(nodeMap, *addr.NodeName)
			}
		}
	}
	cont.log.Info("NodeMap: ", nodeMap)
}

func (seps *serviceEndpointSlice) GetnodesMetadata(key string,
	service *v1.Service, nodeMap map[string]*metadata.ServiceEndpoint) {
	cont := seps.cont
	// 1. Get all the Endpoint slices matching the label service-name
	// 2. update the node map matching with endpoints nodes name
	label := map[string]string{"kubernetes.io/service-name": service.ObjectMeta.Name}
	selector := labels.SelectorFromSet(labels.Set(label))
	cache.ListAllByNamespace(cont.endpointSliceIndexer, service.ObjectMeta.Namespace, selector,
		func(endpointSliceobj interface{}) {
			endpointSlices := endpointSliceobj.(*v1beta1.EndpointSlice)
			for _, endpoint := range endpointSlices.Endpoints {
				nodeName, ok := endpoint.Topology["kubernetes.io/hostname"]
				if ok {
					cont.setNodeMap(nodeMap, nodeName)
				}
			}
		})
	cont.log.Debug("NodeMap: ", nodeMap)
}

func (sep *serviceEndpoint) SetServiceApicObject(aobj apicapi.ApicObject, service *v1.Service) bool {
	cont := sep.cont
	key, err := cache.MetaNamespaceKeyFunc(service)
	if err != nil {
		serviceLogger(cont.log, service).
			Error("Could not create service key: ", err)
		return false
	}
	endpointsobj, _, err := cont.endpointsIndexer.GetByKey(key)
	if err != nil {
		cont.log.Error("Could not lookup endpoints for " +
			key + ": " + err.Error())
		return false
	}
	if endpointsobj != nil {
		for _, subset := range endpointsobj.(*v1.Endpoints).Subsets {
			for _, addr := range subset.Addresses {
				if addr.TargetRef == nil || addr.TargetRef.Kind != "Pod" {
					continue
				}
				aobj.AddChild(apicapi.NewVmmInjectedSvcEp(aobj.GetDn(),
					addr.TargetRef.Name))
			}
		}
	}
	return true
}

func (seps *serviceEndpointSlice) SetServiceApicObject(aobj apicapi.ApicObject, service *v1.Service) bool {
	cont := seps.cont
	label := map[string]string{"kubernetes.io/service-name": service.ObjectMeta.Name}
	selector := labels.SelectorFromSet(labels.Set(label))
	epcount := 0
	cache.ListAllByNamespace(cont.endpointSliceIndexer, service.ObjectMeta.Namespace, selector,
		func(endpointSliceobj interface{}) {
			endpointSlices := endpointSliceobj.(*v1beta1.EndpointSlice)
			for _, endpoint := range endpointSlices.Endpoints {
				if endpoint.TargetRef == nil || endpoint.TargetRef.Kind != "Pod" {
					continue
				}
				epcount++
				aobj.AddChild(apicapi.NewVmmInjectedSvcEp(aobj.GetDn(),
					endpoint.TargetRef.Name))
				cont.log.Debug("EndPoint added: ", endpoint.TargetRef.Name)
			}
		})
	return epcount != 0
}
func getProtocolStr(proto v1.Protocol) string {
	var protostring string
	switch proto {
	case v1.ProtocolUDP:
		protostring = "udp"
	case v1.ProtocolTCP:
		protostring = "tcp"
	case v1.ProtocolSCTP:
		protostring = "sctp"
	default:
		protostring = "tcp"
	}
	return protostring
}<|MERGE_RESOLUTION|>--- conflicted
+++ resolved
@@ -289,8 +289,8 @@
 }
 
 func (cont *AciController) deleteOldOpflexDevices() {
+	var nodeUpdates []string
 	cont.indexMutex.Lock()
-	defer cont.indexMutex.Unlock()
 	for node, devices := range cont.nodeOpflexDevice {
 		fabricPathDn := cont.getActiveFabricPathDn(node)
 		if fabricPathDn != "" {
@@ -307,14 +307,23 @@
 					diff := now.Sub(deleteTime)
 					if diff.Seconds() >= cont.config.DeviceDeleteTimeout {
 						devices = append(devices[:i], devices[i+1:]...)
+						cont.nodeOpflexDevice[node] = devices
 						updated = true
 					}
+					if len(devices) == 0 {
+						delete(cont.nodeOpflexDevice, node)
+					}
 				}
 			}
 			if updated {
 				cont.nodeOpflexDevice[node] = devices
-			}
-		}
+				nodeUpdates = append(nodeUpdates, node)
+			}
+		}
+	}
+	cont.indexMutex.Unlock()
+	if len(nodeUpdates) > 0 {
+		cont.postOpflexDeviceDelete(nodeUpdates)
 	}
 }
 
@@ -334,14 +343,6 @@
 	sz := len(cont.nodeOpflexDevice[name])
 	for i := range cont.nodeOpflexDevice[name] {
 		device := cont.nodeOpflexDevice[name][sz-1-i]
-<<<<<<< HEAD
-		if device.GetAttrStr("state") == "connected" {
-			cont.fabricPathLogger(device.GetAttrStr("hostName"), device).Info("Processing fabric path for node ",
-				"when connected device state is found")
-			fabricPathDn := device.GetAttrStr("fabricPathDn")
-			cont.setDeleteFlagForOldDevices(name, fabricPathDn)
-			return fabricPathDn, true
-=======
 		deviceState := device.GetAttrStr("state")
 		if deviceState == "connected" {
 			if deviceState != device.GetAttrStr("prevState") {
@@ -349,10 +350,11 @@
 					"when connected device state is found")
 				device.SetAttr("prevState", deviceState)
 			}
-			return device.GetAttrStr("fabricPathDn"), true
+			fabricPathDn := device.GetAttrStr("fabricPathDn")
+			cont.setDeleteFlagForOldDevices(name, fabricPathDn)
+			return fabricPathDn, true
 		} else {
 			device.SetAttr("prevState", deviceState)
->>>>>>> 9dcdb772
 		}
 	}
 	if sz > 0 {
@@ -1090,6 +1092,14 @@
 	}
 }
 
+func (cont *AciController) postOpflexDeviceDelete(nodes []string) {
+	cont.updateDeviceCluster()
+	for _, node := range nodes {
+		cont.env.NodeServiceChanged(node)
+		cont.erspanSyncOpflexDev()
+	}
+}
+
 func (cont *AciController) opflexDeviceDeleted(dn string) {
 	var nodeUpdates []string
 	var dnFound bool //to check if the dn belongs to this cluster
@@ -1114,11 +1124,7 @@
 	cont.indexMutex.Unlock()
 
 	if dnFound {
-		cont.updateDeviceCluster()
-		for _, node := range nodeUpdates {
-			cont.env.NodeServiceChanged(node)
-			cont.erspanSyncOpflexDev()
-		}
+		cont.postOpflexDeviceDelete(nodeUpdates)
 	}
 }
 
