--- conflicted
+++ resolved
@@ -791,7 +791,6 @@
 				if p.Name != nil && *p.Name != sp.Name {
 					continue
 				}
-<<<<<<< HEAD
 
 				sm := &opflexServiceMapping{
 					ServicePort:  uint16(sp.Port),
@@ -814,8 +813,7 @@
 				var nodeZone string
 				for _, e := range endpointSlice.Endpoints {
 					for _, a := range e.Addresses {
-						nodeName, ok := e.Topology["kubernetes.io/hostname"]
-						if !external || (ok && nodeName == agent.config.NodeName) {
+						if !external || (e.NodeName != nil && *e.NodeName == agent.config.NodeName) {
 							obj, exists, err := agent.nodeInformer.GetStore().GetByKey(agent.config.NodeName)
 							if err != nil {
 								agent.log.Error("Could not lookup node: ", err)
@@ -845,44 +843,6 @@
 										nexthops["topologyawarehints"] =
 											append(nexthops["topologyawarehints"], a)
 									}
-=======
-			} else {
-				sm.ServiceIp = as.Spec.ClusterIP
-			}
-			nexthops := make(map[string][]string)
-			var nodeZone string
-			for _, e := range endpointSlice.Endpoints {
-				for _, a := range e.Addresses {
-					if !external || (e.NodeName != nil && *e.NodeName == agent.config.NodeName) {
-						obj, exists, err := agent.nodeInformer.GetStore().GetByKey(agent.config.NodeName)
-						if err != nil {
-							agent.log.Error("Could not lookup node: ", err)
-							continue
-						}
-						if !exists && obj == nil {
-							agent.log.Error("Object nil")
-							continue
-						}
-						node := obj.(*v1.Node)
-						// Services need an annotation to inform the
-						// endpointslice controller to add hints
-						// Currently-1.22 only zones are used as hints.
-						// https://github.com/kubernetes/enhancements/tree/master/keps/sig-network/2433-topology-aware-hints
-						var hintsEnabled bool = false
-						if val1, ok1 := as.ObjectMeta.Annotations["service.kubernetes.io/topology-aware-routing"]; ok1 && (val1 == "auto") {
-							hintsEnabled = true
-						}
-						if val2, ok2 := as.ObjectMeta.Annotations["service.kubernetes.io/topology-aware-hints"]; ok2 && (val2 == "auto") {
-							hintsEnabled = true
-						}
-						zone, zoneOk := node.ObjectMeta.Labels["kubernetes.io/zone"]
-						nodeZone = zone
-						if !external && zoneOk && hintsEnabled && e.Hints != nil {
-							for _, hintZone := range e.Hints.ForZones {
-								if nodeZone == hintZone.Name {
-									nexthops["topologyawarehints"] =
-										append(nexthops["topologyawarehints"], a)
->>>>>>> 45f7bb1e
 								}
 							} else {
 								nexthops["any"] = append(nexthops["any"], a)
